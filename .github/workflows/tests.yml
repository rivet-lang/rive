name: Tests

on:
  push:
    paths: ['lib/**.ri', 'rivetc/src/**.py', 'tests/**']
    branches: [main]
  pull_request:
    paths: ['lib/**.ri', 'rivetc/src/**.py', 'tests/**']
    types: [opened, synchronize]

jobs:
  ubuntu-clang:
    runs-on: ubuntu-latest
    env:
      RIVET_CC_TEST: clang
    steps:
      - uses: actions/checkout@v2

      - name: Run passing tests
        run: |
<<<<<<< HEAD
          python3 rivetc -t tests/valid
=======
          python3 rivetc tests/valid
>>>>>>> fd5cbb70

      - name: Run failing tests
        run: |
          python3 tests/run_invalid_tests.py

  ubuntu-gcc:
    runs-on: ubuntu-latest
    env:
      RIVET_CC_TEST: gcc
    steps:
      - uses: actions/checkout@v2

      - name: Run passing tests
        run: |
<<<<<<< HEAD
          python3 rivetc -t tests/valid
=======
          python3 rivetc tests/valid
>>>>>>> fd5cbb70

      - name: Run failing tests
        run: |
          python3 tests/run_invalid_tests.py

  windows-gcc:
    runs-on: windows-2019
    env:
      RIVET_CC_TEST: gcc
    steps:
      - uses: actions/checkout@v2

      - name: Setup Python3
        uses: actions/setup-python@v4
        with:
          python-version: '3.x'

      - name: Run passing tests
        run: |
<<<<<<< HEAD
          python3 rivetc -t tests/valid
=======
          python3 rivetc tests/valid
>>>>>>> fd5cbb70

      - name: Run failing tests
        run: |
          python3 tests/run_invalid_tests.py<|MERGE_RESOLUTION|>--- conflicted
+++ resolved
@@ -18,11 +18,8 @@
 
       - name: Run passing tests
         run: |
-<<<<<<< HEAD
           python3 rivetc -t tests/valid
-=======
           python3 rivetc tests/valid
->>>>>>> fd5cbb70
 
       - name: Run failing tests
         run: |
@@ -37,11 +34,8 @@
 
       - name: Run passing tests
         run: |
-<<<<<<< HEAD
           python3 rivetc -t tests/valid
-=======
           python3 rivetc tests/valid
->>>>>>> fd5cbb70
 
       - name: Run failing tests
         run: |
@@ -61,11 +55,7 @@
 
       - name: Run passing tests
         run: |
-<<<<<<< HEAD
           python3 rivetc -t tests/valid
-=======
-          python3 rivetc tests/valid
->>>>>>> fd5cbb70
 
       - name: Run failing tests
         run: |
