<div align="center">

<img src="https://github.com/rivet-lang/logo/blob/main/logo.png" alt="Rivet logo" width="200" height="200"/>

# The Rivet programming language

A general-purpose programming language, focused on simplicity, safety and stability.

[Website](https://rivet-lang.github.io)
•
[Documentation](https://rivet-lang.github.io/docs)
•
[Roadmap](ROADMAP.md)

![issues](https://img.shields.io/github/issues/rivet-lang/rivet?style=flat-square)
![status](https://img.shields.io/badge/status-alpha-blue?style=flat-square)
![license](https://img.shields.io/github/license/rivet-lang/rivet?style=flat-square)

</div>

Rivet's goal is to be a very powerful programming language and at the same time easy
to use, whose syntax is inspired by Go, Zig and C# and other programming languages.

Currently, Rivet uses C as the only backend and generates C99 code that is compiled using
a C compiler (by default, GCC or Clang). The idea is that in the long term there will be
other backends available for code generation, such as LLVM or WebAssembly, and also that
there will be an interpreter available.

You can find information on how to build Rivet on your computer by going to the
[documentation](https://rivet-lang.github.io/docs).

```v
import std.console;

fn main() {
    console.writeln("Hello World!");
}
```

> [!IMPORTANT]
> Currently the language is in alpha state, and therefore its syntax and the language
> API is not stable, and may change in the long term. Not all features are implemented.
> 
> Compiler version 0.1.0 will be released when the self-hosted compiler can compile itself
> successfully.
> 
> Only linux is supported for now. Windows is not well supported, and macOS is not supported
> yet. Any help to provide full support for both Windows and macOS is welcome.
> 
> Read [CONTRIBUTING](CONTRIBUTING.md) to get more information.

## Why?

There are many programming languages today, each specialized in a specific field or in
solving a certain problem.

Rivet is the materialization of my thinking about what a  perfect, secure, fast, readable,
powerful, simple and multi-platform programming language  would be like.

Rivet takes the best features of existing programming languages and tries  to unify them
into a single programming language, so that software development has the  best possible
quality.

## Features (WIP)

* **Easy-to-learn syntax**: A syntax without overload of unnecessary elements.
* **Named and Default arguments**: Very useful, `my_func(arg0 = 5)`.
* **Not NULL values by default**: This is only possible with option types (`?T`) and `none`.
* **Easy error handling**: With result types, `fn my_func() !T { ... }`,
    `throw` and `catch`.
* **Immutable values**: Variables and fields are immutable by default.
    Records have internal immutability.
<<<<<<< HEAD
<!-- * **Polymorphism**: Traits, Embedded Records and Unions are supported. -->
<!-- * **Generics**: Specialize and reuse the same code for different types. -->
=======
* **Polymorphism**: Traits, Embedded Records and Unions are supported.
* **Generics**: Specialize and reuse the same code for different types.

## Example: The classic `Hello World!`

```v
import std/console;

fn main() {
    console.log("Hello World!");
}
```
>>>>>>> becf5002

<!-- It is also possible to find valid code examples in the [`tests/valid`](tests/valid)
folder. --><|MERGE_RESOLUTION|>--- conflicted
+++ resolved
@@ -69,11 +69,6 @@
 * **Easy error handling**: With result types, `fn my_func() !T { ... }`,
     `throw` and `catch`.
 * **Immutable values**: Variables and fields are immutable by default.
-    Records have internal immutability.
-<<<<<<< HEAD
-<!-- * **Polymorphism**: Traits, Embedded Records and Unions are supported. -->
-<!-- * **Generics**: Specialize and reuse the same code for different types. -->
-=======
 * **Polymorphism**: Traits, Embedded Records and Unions are supported.
 * **Generics**: Specialize and reuse the same code for different types.
 
@@ -86,7 +81,6 @@
     console.log("Hello World!");
 }
 ```
->>>>>>> becf5002
 
 <!-- It is also possible to find valid code examples in the [`tests/valid`](tests/valid)
 folder. -->