// Copyright (C) 2023 The Rivet Developers. All rights reserved.
// Use of this source code is governed by an MIT license that can
// be found in the LICENSE file.

import std/flag;
import std/semver;
import std/strings;
import std/console;
import std/process;
import { Path, Directory, self } from std/fs;

import rivet/build;
import rivet/utils;

import ./templates;

var newDescription := "Sets up a new Rivet project and performs `git init` (if `git` is installed
on the system).";

var newDescription2 := "If [NAME] is given, the project will be setup in a new directory with that
name, and that name will be added to the `project.json` file. If no name is
given, the user will be prompted for a name.";

var initDescription := "If no `project.json` file exists, one will be created.
If the current directory is not already controlled with `git`, will perform
`git init` (if `git` is installed on the system).";

var availableTemplates := "Available templates:
   bin          A simple binary project (default).
   lib          A simple library project.";

<<<<<<< HEAD
public func cmd_new(args: []string, is_init: bool) -> ! {
=======
pub func new(args: []string, is_init: bool) -> ! {
>>>>>>> 5361b0e0
    mut template := "";
    mut fp := flag.FlagParser.new(args);
    if is_init {
        fp.set_limit_free_args_to_exactly(0)!;
    } else {
        fp.set_limit_free_args(0, 1)!;
    }
    fp.set_application_name(if is_init { "rivet init" } else { "rivet new" });
    fp.set_arguments_description("[NAME]");
    if is_init {
        fp.set_application_short_description(initDescription);
    } else {
        fp.set_application_short_description(newDescription);
        fp.add_description(newDescription2);
        fp.add_footer(availableTemplates);
        fp.add_usage_example("-t lib");
        fp.add_usage_example("my_project_name -t lib");
        template = fp.string_flag(
            "template", b't', "Template used by the project (default: bin)."
        ) ?? "bin";
    }
    init_git := fp.bool_flag(
        "init-git", 0, "Initialize a `git` repo (default: true)."
    ) ?? true;
    remaining := fp.finalize() catch |err_fp| {
        console.ewriteln(fp.usage());
        utils.error(err_fp.to_string())
    };

    mut project := build.Project();
    if is_init {
        project.name = Path.base_name(process.get_cwd()!);
    } else {
        if remaining.len == 1 {
            project.name = remaining[0];
        } else if name := readln("Name:") {
            project.name = name.trim_space();
        } else {
            utils.error("project name cannot be empty");
        }
        if description := readln("Description (optional):") {
            project.description = description;
        }
        if version := readln("Version (default: 0.1.0):") {
            project.version = semver.Version.from_string(version) catch |err| {
                utils.error(err.to_string())
            };
        } else {
            project.version = semver.Version.build(0, 1, 0);
        }
        if license := readln("License (optional):") {
            project.license = license;
        }
        if authors := readln("Authors (optional):") {
            project.authors = authors.split(",");
        }
        if repo_url := readln("Repository URL (optional):") {
            project.repository_url = repo_url;
        }
    }
    check_project(project);

    if is_init {
        utils.info("initializing project `{}`...", project.name);
        create_project_json(project, true)!;
        create_editorconfig_file(project.name, true)!;
        if init_git {
            create_gitattributes_file(project.name, true)!;
            create_git_repo(".")!;
        }
        if !Path.exists("src") {
            Directory.make("src")!;
            utils.info("creating `src/main.ri` file...");
            fs.write_file(Path.join("src", "main.ri")!, templates.mainFile)!;
        }
        utils.info("project `{}` initialized successfully!", project.name);
    } else {
        utils.info("creating project `{}`...", project.name);
        match template {
            "bin", "lib" -> {
                utils.info("using the template `{}`...", template);
                Directory.make(project.name)!;
                create_project_json(project, false)!;
                create_editorconfig_file(project.name, false)!;
                if init_git {
                    create_gitattributes_file(project.name, false)!;
                    create_git_repo(project.name)!;
                }
                src_dir := Path.join(project.name, "src")!;
                Directory.make(src_dir)!;
                if template == "bin" {
                    utils.info("creating `src/main.ri` file...");
                    fs.write_file(Path.join(src_dir, "main.ri")!, templates.mainFile)!;
                } else {
                    utils.info("creating `src/lib.ri` file...");
                    fs.write_file(Path.join(src_dir, "lib.ri")!, templates.libFile)!;
                }
            },
            else -> utils.error(
                "unknown template `{}`, use `-h` for see the list of templates", template
            )
        }
        utils.info("project `{}` created successfully!", project.name);
    }
}

func check_project(mut project: build.Project) {
    if project.name.is_empty() {
        utils.error("project name cannot be empty");
    }
    if project.name.contains(" ") {
        project.name = project.name.replace(" ", "_");
        utils.warn(
            "project name cannot contain spaces, "
            "the name will be changed to `{}`", project.name
        );
    }
    if project.name.contains("-") {
        project.name = project.name.replace("-", "_");
        utils.warn(
            "project name should not contain hyphens, "
            "the name will be changed to `{}`", project.name
        );
    }
    if Path.exists(project.name) {
        utils.error("`{}` already exists", project.name);
    }
}

func create_project_json(project: build.Project, is_init: bool) -> ! {
    path_ := if is_init { "project.json" } else { Path.join(project.name, "project.json")! };
    if !Path.exists(path_) {
        utils.info("creating `project.json` file...");
        project_ri := generate_project_json(project);
        fs.write_file(path_, project_ri)!;
    }
}

func generate_project_json(project: build.Project) -> string {
    mut sb := strings.Builder.new();
    sb.writeln("{");
    sb.write_fmt("    \"name\": \"{}\"", project.name);
    if !project.description.is_empty() {
        sb.writeln(",");
        sb.write_fmt("    \"description\": \"{}\"", project.description);
    }
    sb.writeln(",");
    sb.write_fmt("    \"version\": \"{}\"", project.version);
    if !project.license.is_empty() {
        sb.writeln(",");
        sb.write_fmt("    \"license\": \"{}\"", project.license);
    }
    if !project.authors.is_empty() {
        sb.writeln(",");
        sb.write_string("    \"authors\": [");
        for i, author in project.authors {
            sb.write_string("\"");
            sb.write_string(author);
            sb.write_string("\"");
            if i < project.authors.len - 1 {
                sb.write_string(", ");
            }
        }
        sb.write_string("]");
    }
    if !project.repository_url.is_empty() {
        sb.writeln(",");
        sb.write_fmt("    \"repository_url\": \"{}\"", project.repository_url);
    }
    sb.writeln("\n}");
    return sb.to_string();
}

func create_gitattributes_file(name: string, is_init: bool) -> ! {
    path_ := if is_init { ".gitattributes" } else { Path.join(name, ".gitattributes")! };
    if Path.exists(path_) {
        return;
    }
    fs.write_file(path_, templates.gitattributesFile)!;
}

func create_editorconfig_file(name: string, is_init: bool) -> ! {
    path_ := if is_init { ".editorconfig" } else { Path.join(name, ".editorconfig")! };
    if Path.exists(path_) {
        return;
    }
    fs.write_file(path_, templates.editorConfigFile)!;
}

func create_git_repo(dir: string) -> ! {
    if !Path.is_directory(Path.join(dir, ".git")!) {
        utils.info("initializing git repo...");
        if res := process.execute("git init {}".fmt(dir)) {
            if res.exit_code != 0 {
                utils.error("unable to create git repo");
            }
        } else {
            utils.error("unable to create git repo");
        }
    }
    gitignore_path := "{}/.gitignore".fmt(dir);
    if !Path.exists(gitignore_path) {
        utils.info("creating `.gitignore` file...");
        fs.write_file(gitignore_path, templates.gitignoreFile.fmt(dir))!;
    }
}<|MERGE_RESOLUTION|>--- conflicted
+++ resolved
@@ -29,11 +29,7 @@
    bin          A simple binary project (default).
    lib          A simple library project.";
 
-<<<<<<< HEAD
-public func cmd_new(args: []string, is_init: bool) -> ! {
-=======
-pub func new(args: []string, is_init: bool) -> ! {
->>>>>>> 5361b0e0
+pub func cmd_new(args: []string, is_init: bool) -> ! {
     mut template := "";
     mut fp := flag.FlagParser.new(args);
     if is_init {
