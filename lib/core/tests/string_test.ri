test "string.concat()" {
    x := "Hello ".concat("World!");
    @assert(x == "Hello World!");
}

test "string.fmt()" {
    @assert("true: {}".fmt(true) == "true: true");
    @assert("false: {}".fmt(false) == "false: false");

    @assert("here is a number: {}".fmt(5) == "here is a number: 5");

    @assert(
        "reverse order: {2}, {1}, {0}".fmt(1, 2, 3) == "reverse order: 3, 2, 1"
    );

    @assert("rune: `{}`".fmt('Á') == "rune: `Á`");

    @assert("{0:-4}k".fmt(1) == "1   k");
    @assert("{:4}k".fmt(2004) == "2004k");
    @assert("{:4}k".fmt(20) == "  20k");
    @assert("{:4}k".fmt(2004) == "2004k");
    @assert("|{:2}|".fmt(2222) == "|2222|");
}

test "string.index_of_byte()" {
    if i := "aeiou".index_of_byte(b'e') {
        @assert(i == 1);
    } else {
        @assert(false);
    }
}

test "string.index_of()" {
    if i := "aeiou".index_of("io") {
        @assert(i == 2);
    } else {
        @assert(false);
    }
}

test "string.contains()" {
    @assert("The Rivet language".contains("Rivet"));
}

test "string.starts_with()" {
    @assert("The Rivet language".starts_with("The"));
}

test "string.ends_with()" {
    @assert("The Rivet language".ends_with("language"));
}

test "string.runes_count()" {
    @assert("José".runes_count() == 4);
}

test "string.tokenize()" {
    mut iterator := "   abc def    ghi  ".tokenize(b' ');
    mut res := @dyn_array(string, 3);
    while w := iterator.next() {
        res.push(w);
    }
    @assert(res.len == 3);
    @assert(res[0] == "abc");
    @assert(res[1] == "def");
    @assert(res[2] == "ghi");
}

test "string.split_into_lines()" {
    line_content := "line content";

    text_cr := "{0}\r{0}\r{0}".fmt(line_content);
    lines_cr := text_cr.split_into_lines();

    @assert(lines_cr.len == 3);
    for line in lines_cr {
        @assert(line == line_content);
    }

    text_crlf := "{0}\r\n{0}\r\n{0}".fmt(line_content);
    lines_crlf := text_crlf.split_into_lines();

    @assert(lines_crlf.len == 3);
    for line in lines_crlf {
        @assert(line == line_content);
    }

    text_lf := "{0}\n{0}\n{0}".fmt(line_content);
    lines_lf := text_lf.split_into_lines();

    @assert(lines_lf.len == 3);
    for line in lines_lf {
        @assert(line == line_content);
    }

    text_mixed := "{0}\n{0}\r{0}".fmt(line_content);
    lines_mixed := text_mixed.split_into_lines();

    @assert(lines_mixed.len == 3);
    for line in lines_mixed {
        @assert(line == line_content);
    }

    text_mixed_trailers := "{0}\n{0}\r{0}\r\r\r\n\n\n\r\r".fmt(line_content);
    lines_mixed_trailers := text_mixed_trailers.split_into_lines();

    @assert(lines_mixed_trailers.len == 9);
    for line in lines_mixed_trailers {
        @assert(line == line_content or line == "");
    }
}

test "string.to_int32()" {
    @assert("16".to_int32()! == 16);
    @assert("+16".to_int32()! == 16);
    @assert("-16".to_int32()! == -16);

    // invalid strings
    @assert(if _ := "".to_int32() {
        false
    } else {
        true
    });
    @assert(if _ := "str".to_int32() {
        false
    } else {
        true
    });
    @assert(if _ := "string_longer_than_10_chars".to_int32() {
        false
    } else {
        true
    });
}

test "string.parse_int()" {
    // different bases
    @assert("16".parse_int(16, 0)! == 0x16);
    @assert("16".parse_int(8, 0)! == 0o16);
    @assert("11".parse_int(2, 0)! == 3);

    // different bit sizes
    @assert("127".parse_int(10, 8)! == 127);
    @assert("32767".parse_int(10, 16)! == 32767);
    @assert("2147483647".parse_int(10, 32)! == 2147483647);
    @assert("9223372036854775807".parse_int(10, 64)! == 9223372036854775807);
    @assert("baobab".parse_int(36, 64)! == 123314438);

    // invalid bit sizes
    @assert(if _ := "123".parse_int(10, -1) {
        false
    } else {
        true
    });
    @assert(if _ := "123".parse_int(10, 65) {
        false
    } else {
        true
    });
}

<<<<<<< HEAD
test "string.slice()" {
=======
test "string.substr()" {
>>>>>>> 3e7e8016
    str := "hello world!";
    @assert(str.substr() == str);
    @assert(str.substr(5) == "world!");
    @assert(str.substr(end: 4) == "hello");
    @assert(str.substr(1, 8) == "llo wor");
}<|MERGE_RESOLUTION|>--- conflicted
+++ resolved
@@ -159,11 +159,7 @@
     });
 }
 
-<<<<<<< HEAD
-test "string.slice()" {
-=======
 test "string.substr()" {
->>>>>>> 3e7e8016
     str := "hello world!";
     @assert(str.substr() == str);
     @assert(str.substr(5) == "world!");
