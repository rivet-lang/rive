// Copyright (C) 2023 The Rivet Developers. All rights reserved.
// Use of this source code is governed by an MIT license that can
// be found in the LICENSE file.

import ../token;

pub enum Decl {
<<<<<<< HEAD
    Empty: token.Pos,
    Comment: Comment,
=======
    Empty(token.Pos),
>>>>>>> c4d4df49
    Import {
        attributes: Attributes;
        is_public: bool;
        path: string;
        path_pos: token.Pos;
        mut alias_name: string;
        mut has_custom_alias: bool;
        glob: bool;
        import_list: []ImportListInfo;
        mut info: ImportedMod;
        pos: token.Pos;
    },
    Extern {
        docs: []Comment;
        attributes: Attributes;
        abi: ABI;
        decls: []Decl;
        pos: token.Pos;
    },
    Alias {
        docs: []Comment;
        attributes: Attributes;
        is_public: bool;
        name: string;
        parent: Expr;
        is_typealias: bool;
        mut parent_type: Type;
        pos: token.Pos;
        mut sym: Sym;
    },
    Trait {
        docs: []Comment;
        attributes: Attributes;
        is_public: bool;
        name: string;
        bases: []mut Type;
        decls: []Decl;
        pos: token.Pos;
        mut sym: Sym;
    },
    Enum {
        docs: []Comment;
        attributes: Attributes;
        is_public: bool;
        name: string;
        mut underlying_type: Type;
        bases: []mut Type;
        variants: []EnumVariantDecl;
        is_tagged: bool;
        decls: []Decl;
        pos: token.Pos;
        mut sym: Sym;
    },
    Struct {
        docs: []Comment;
        attributes: Attributes;
        is_public: bool;
        name: string;
        bases: []mut Type;
        decls: []Decl;
        is_opaque: bool;
        pos: token.Pos;
        mut sym: Sym;
    },
    Field {
        docs: []Comment;
        attributes: Attributes;
        is_public: bool;
        is_mut: bool;
        name: string;
        mut type: Type;
        mut def_expr: Expr;
        has_def_expr: bool;
        pos: token.Pos;
    },
    Extend {
        attributes: Attributes;
        mut type: Type;
        bases: []mut Type;
        decls: []Decl;
        pos: token.Pos;
    },
    Const {
        docs: []Comment;
        attributes: Attributes;
        is_public: bool;
        name: string;
        has_type: bool;
        mut type: Type;
        mut expr: Expr;
        pos: token.Pos;
        mut sym: Sym;
    },
    Var {
        docs: []Comment;
        attributes: Attributes;
        is_public: bool;
        is_extern: bool;
        abi: ABI;
        lefts: []ObjectData;
        mut right: Expr;
        pos: token.Pos;
        mut sym: Sym;
        mut scope: Scope;
    },
    Func {
        docs: []Comment;
        attributes: Attributes;
        is_public: bool;
        is_extern: bool;
        is_unsafe: bool;
        is_method: bool;
        is_special_method: bool;
        is_main: bool;
        is_variadic: bool;
        is_operator: bool;
        abi: ABI;
        name: string;
        args: []Arg;
        has_named_args: bool;
        mut ret_type: Type;
        stmts: []mut Stmt;
        mut scope: Scope;
        has_body: bool;
        self_is_mut: bool;
        self_is_ptr: bool;
        mut self_type: Type;
        pos: token.Pos;
        self_pos: token.Pos;
        mut sym: Sym;
        mut defer_stmts: []Stmt.Defer;
    },
    Test {
        docs: []Comment;
        attributes: Attributes;
        name: string;
        stmts: []mut Stmt;
        scope: Scope;
        pos: token.Pos;
        mut defer_stmts: []Stmt.Defer;
    };

    pub func position(self) -> token.Pos {
        return match self is {
            .Empty as empty_pos -> empty_pos,
            .Comment as comment -> comment.pos,
            .Import as import_d -> import_d.pos,
            .Extern as extern_d -> extern_d.pos,
            .Alias as alias_d -> alias_d.pos,
            .Trait as trait_d -> trait_d.pos,
            .Enum as enum_d -> enum_d.pos,
            .Struct as struct_d -> struct_d.pos,
            .Field as field_d -> field_d.pos,
            .Extend as extend_d -> extend_d.pos,
            .Const as const_d -> const_d.pos,
            .Var as var_d -> var_d.pos,
            .Func as func_d -> func_d.pos,
            .Test as test_d -> test_d.pos
        };
    }

    pub func decls(self) -> ?[]Self {
        return match self is {
            .Extern(extern_decl) -> extern_decl.decls,
            .Trait(trait_decl) -> trait_decl.decls,
            .Enum(enum_decl) -> enum_decl.decls,
            .Struct(struct_decl) -> struct_decl.decls,
            .Extend(extend_decl) -> extend_decl.decls,
            else -> none
        };
    }
}

#[boxed]
pub struct EnumVariantDecl {
    pub name: string;
    pub mut type: Type;
    pub has_type: bool;
    pub has_value: bool;
    pub value: Expr;
    pub decls: []Decl;
    pub pos: token.Pos;
}

<<<<<<< HEAD
=======
#[boxed]
pub struct DocComment {
    mut lines: []string;
    pos: token.Pos;

    #[inline]
    func is_empty(self) -> bool {
        return self.lines.is_empty();
    }

    func merge(self) -> string {
        mut res := strings.Builder.new();
        for line in self.lines {
            res.write_join(+[line, if line.is_empty() or line.ends_with(".") {
                "\n"
            } else {
                " "
            }]);
        }
        return res.to_string();
    }
}

>>>>>>> c4d4df49
pub struct ImportListInfo {
    pub name: string;
    pub alias_name: string;
    pub mut has_custom_alias: bool;
    pub pos: token.Pos;
}

pub struct ImportedMod {
    pub name: string;
    pub full_name: string;
    pub alias_name: string;
    pub found: bool;
    pub files: []string;
    pub mut mod: Module;
}

pub func filter_field_decl(decls: []Decl) -> []Decl {
    mut fields := @dyn_array(Decl);
    for decl in decls {
        if decl is .Field {
            fields.push(decl);
        }
    }
    return fields;
}<|MERGE_RESOLUTION|>--- conflicted
+++ resolved
@@ -5,12 +5,8 @@
 import ../token;
 
 pub enum Decl {
-<<<<<<< HEAD
-    Empty: token.Pos,
+    Empty(token.Pos),
     Comment: Comment,
-=======
-    Empty(token.Pos),
->>>>>>> c4d4df49
     Import {
         attributes: Attributes;
         is_public: bool;
@@ -195,32 +191,6 @@
     pub pos: token.Pos;
 }
 
-<<<<<<< HEAD
-=======
-#[boxed]
-pub struct DocComment {
-    mut lines: []string;
-    pos: token.Pos;
-
-    #[inline]
-    func is_empty(self) -> bool {
-        return self.lines.is_empty();
-    }
-
-    func merge(self) -> string {
-        mut res := strings.Builder.new();
-        for line in self.lines {
-            res.write_join(+[line, if line.is_empty() or line.ends_with(".") {
-                "\n"
-            } else {
-                " "
-            }]);
-        }
-        return res.to_string();
-    }
-}
-
->>>>>>> c4d4df49
 pub struct ImportListInfo {
     pub name: string;
     pub alias_name: string;
