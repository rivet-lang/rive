// Copyright (C) 2023 The Rivet Developers. All rights reserved.
// Use of this source code is governed by an MIT license that can
// be found in the LICENSE file.

import std/traits;
import std/strings;

import ../token;

#[default_value(.Empty(token.noPos))]
pub enum Expr < traits.Stringable {
    Empty: token.Pos,
    Comment: Comment,
    Paren {
        mut expr: Expr;
        pos: token.Pos;
        mut type: Type;

        public func clean_paren(self) -> Expr {
            mut res := self.expr;
            while res is .Paren as paren {
                res = paren.expr;
            }
            return res;
        }
    },
    Type: Type,
    Assign {
        mut left: Expr;
        op: token.Kind;
        mut right: Expr;
        pos: token.Pos;
    },
    Ident {
        name: string;
        scope: Scope;
        is_comptime: bool;
        mut is_obj: bool;
        mut is_sym: bool;
        mut found: bool;
        mut sym: Sym;
        mut builtin: Builtin := .Invalid();
        pos: token.Pos;
        mut type: Type;
    },
    SelfTy {
        scope: Scope;
        pos: token.Pos;
        mut found: bool;
        mut sym: TypeSym;
    },
    SelfLiteral {
        mut scope: Scope;
        pos: token.Pos;
        mut found: bool;
        mut sym: TypeSym;
        mut obj: Var;
        mut type: Type;
    },
    NoneLiteral {
        pos: token.Pos;
    },
    BoolLiteral {
        value: bool;
        pos: token.Pos;
    },
    CharLiteral {
        value: string;
        is_byte: bool;
        pos: token.Pos;
        mut type: Type;
    },
    IntegerLiteral {
        value: string;
        pos: token.Pos;
        mut type: Type;
    },
    FloatLiteral {
        value: string;
        pos: token.Pos;
        mut type: Type;
    },
    StringLiteral {
        value: string;
        is_raw: bool;
        is_bytestr: bool;
        is_cstr: bool;
        pos: token.Pos;
        mut type: Type;
    },
    EnumLiteral {
        value: string;
        mut is_instance: bool;
        from_is_cmp: bool;
        pos: token.Pos;
        mut type: Type;
        mut sym: TypeSym;
        mut variant: EnumVariant;
    },
    TupleLiteral {
        values: []mut Expr;
        pos: token.Pos;
        mut type: Type;
    },
    VectorLiteral {
        values: []mut Expr;
        is_arr: bool;
        pos: token.Pos;
        mut type: Type;
    },
    Selector {
        mut left: Expr;
        mut left_type: Type;
        mut left_sym: Sym;
        field_name: string;
        field_pos: token.Pos;
        mut field_is_mut: bool;
        mut field_type: Type;
        mut is_path: bool;
        mut found: bool;
        mut sym: Sym;
        pos: token.Pos;
        mut type: Type;
    },
    Indirect {
    	mut left: Expr;
    	mut pos: token.Pos;
    	mut left_type: Type;
    	mut type: Type;
    	mut is_mut: bool;
    },
    OptionCheck {
    	mut left: Expr;
    	mut pos: token.Pos;
    	mut left_type: Type;
    	mut type: Type;
    },
    Branch {
        op: token.Kind;
        pos: token.Pos;
    },
    Range {
        mut start: Expr;
        mut end: Expr;
        has_start: bool;
        has_end: bool;
        is_inclusive: bool;
        pos: token.Pos;
        mut type: Type;
    },
    Index {
        mut left: Expr;
        mut left_type: Type;
        mut index: Expr;
        pos: token.Pos;
        mut type: Type;
        mut is_ref: bool;
        mut is_mut_ptr: bool;
    },
    Call {
        mut left: Expr;
        mut args: []CallArg;
        mut spread_expr: Expr;
        has_spread_expr: bool;
        mut err_handler: CallErrorHandler;
        pos: token.Pos;
        mut type: Type;
        mut func_: Func;

        mut is_closure: bool;
        mut is_constructor: bool;

        mut is_enum_variant: bool;
        mut enum_variant_sym: TypeSym;

        func has_named_args(self) -> bool {
            for arg in self.args {
                if arg.is_named {
                    return true;
                }
            }
            return false;
        }

        func get_named_arg(self, name: string) -> ?CallArg {
            for arg in self.args {
                if arg.is_named and arg.name == name {
                    return arg;
                }
            }
            return none;
        }

        /// Returns the number of pure arguments, that is, not named, that
        /// this call has.
        func pure_args_count(self) -> uint {
            mut l: uint := 0;
            for arg in self.args {
                if !arg.is_named {
                    l += 1;
                }
            }
            if self.has_spread_expr {
                l += 1;
            }
            return l;
        }

        #[inline]
        func has_err_handler(self) -> bool {
            return self.err_handler.has_expr or self.err_handler.is_propagate;
        }
    },
    BuiltinCall {
        name: string;
        args: []CallArg;
        vec_is_mut: bool;
        pos: token.Pos;
        mut builtin: Builtin := .Invalid();
        mut type: Type;
    },
    Unary {
        mut right: Expr;
        op: token.Kind;
        is_mut_ptr: bool;
        pos: token.Pos;
        mut type: Type;
    },
    Binary {
        mut left: Expr;
        mut right: Expr;
        op: token.Kind;
        has_var_obj: bool;
        mut var_obj: ObjectData;
        mut scope: Scope;
        pos: token.Pos;
        mut type: Type;
    },
    Return {
        mut expr: Expr;
        has_expr: bool;
        pos: token.Pos;
    },
    Throw {
        mut expr: Expr;
        pos: token.Pos;
    },
    Block {
        is_unsafe: bool;
        mut stmts: []mut Stmt;
        mut expr: Expr;
        mut is_expr: bool;
        scope: Scope;
        pos: token.Pos;
        mut type: Type;
        mut defer_stmts: []Stmt.Defer;
    },
    If {
        branches: []IfBranch;
        has_else: bool;
        pos: token.Pos;
        mut expected_type: Type;
        mut type: Type;
    },
    Match {
        mut expr: Expr;
        branches: []MatchBranch;
        is_typematch: bool;
        has_else: bool;
        mut scope: Scope;
        pos: token.Pos;
        mut expected_type: Type;
        mut type: Type;
        mut is_exhaustive: bool;
    },
    // Examples:
    // - if x := optional_or_result_fn() { ... }
    // - while byte := reader.read() { ... }
    Guard {
        vars: []ObjectData;
        mut expr: Expr;
        has_cond: bool;
        mut cond: Expr;
        mut scope: Scope;
        pos: token.Pos;
    };

<<<<<<< HEAD
    #[inline]
    public func clean_paren(self) -> Self {
        return if self is .Paren as paren {
            paren.clean_paren()
        } else {
            self
        };
    }

    public func position(self) -> token.Pos {
=======
    pub func clean_paren(self) -> Self {
        mut res := self;
        while res is .Paren as paren {
            res = paren.expr;
        }
        return res;
    }

    #[inline]
    pub func position(self) -> token.Pos {
>>>>>>> 5361b0e0
        return match self is {
            .Empty as empty_pos -> empty_pos,
            .Comment as comment -> comment.pos,
            .Paren as paren -> paren.pos,
            .Type as type -> type.position(),
            .Assign as assign -> assign.pos,
            .Ident as ident -> ident.pos,
            .SelfTy as self_ty -> self_ty.pos,
            .SelfLiteral as self_lit -> self_lit.pos,
            .NoneLiteral as none_lit -> none_lit.pos,
            .BoolLiteral as bool_lit -> bool_lit.pos,
            .CharLiteral as char_lit -> char_lit.pos,
            .IntegerLiteral as int_lit -> int_lit.pos,
            .FloatLiteral as float_lit -> float_lit.pos,
            .StringLiteral as string_lit -> string_lit.pos,
            .EnumLiteral as enum_lit -> enum_lit.pos,
            .TupleLiteral as tuple_lit -> tuple_lit.pos,
            .VectorLiteral as vec_lit -> vec_lit.pos,
            .Index as index -> index.pos,
            .Selector as selector -> selector.pos,
            .Indirect as indirect -> indirect.pos,
            .OptionCheck as option_check -> option_check.pos,
            .Branch as branch -> branch.pos,
            .Range as range -> range.pos,
            .Call as call -> call.pos,
            .BuiltinCall as builtin_call -> builtin_call.pos,
            .Unary as unary -> unary.pos,
            .Binary as binary -> binary.pos,
            .Return as return_expr -> return_expr.pos,
            .Throw as throw_expr -> throw_expr.pos,
            .Block as block -> block.pos,
            .If as if_expr -> if_expr.pos,
            .Match as match_expr -> match_expr.pos,
            .Guard as guard -> guard.pos
        };
    }

    #[inline]
    pub func to_string(self) -> string {
        return match self is {
            .Empty -> "<empty-expression>",
            .Comment -> "<comment>",
            .Paren as paren -> "({})".fmt(paren.expr),
            .Type as type -> type.to_string(),
            .Assign as assign -> "{} {} {}".fmt(assign.left, assign.op, assign.right),
            .Ident as ident -> if ident.is_comptime {
                "@".concat(ident.name)
            } else {
                ident.name
            },
            .SelfTy -> "Self",
            .SelfLiteral -> "self",
            .NoneLiteral -> "none",
            .BoolLiteral as bool_lit -> bool_lit.value.to_string(),
            .CharLiteral as char_lit -> if char_lit.is_byte {
                "b'{}'".fmt(char_lit.value)
            } else {
                "'{}'".fmt(char_lit.value)
            },
            .IntegerLiteral as int_lit -> int_lit.value,
            .FloatLiteral as float_lit -> float_lit.value,
            .StringLiteral as string_lit -> if string_lit.is_bytestr {
                "b\"{}\"".fmt(string_lit.value)
            } else if string_lit.is_raw {
                "r\"{}\"".fmt(string_lit.value)
            } else if string_lit.is_cstr {
                "c\"{}\"".fmt(string_lit.value)
            } else {
                "\"{}\"".fmt(string_lit.value)
            },
            .EnumLiteral as enum_lit -> ".".concat(enum_lit.value),
            .TupleLiteral as tuple_lit -> {
                mut sb := strings.Builder.from_string("(");
                for i, value in tuple_lit.values {
                    sb.write_string(value.to_string());
                    if i < tuple_lit.values.len - 1 {
                        sb.write_string(", ");
                    }
                }
                sb.write_byte(b')');
                sb.to_string()
            },
            .VectorLiteral as vector_lit -> {
                mut sb := strings.Builder.from_string("[");
                for i, value in vector_lit.values {
                    sb.write_string(value.to_string());
                    if i < vector_lit.values.len - 1 {
                        sb.write_string(", ");
                    }
                }
                sb.write_byte(b']');
                if vector_lit.is_arr {
                    sb.write_byte(b'!');
                }
                sb.to_string()
            },
            .Selector as selector -> "{}.{}".fmt(selector.left, selector.field_name),
            .Indirect as indirect -> "{}.*".fmt(indirect.left),
            .OptionCheck as option_check -> "{}?".fmt(option_check.left),
            .Branch as branch_expr -> branch_expr.op.to_string(),
            .Range as range -> {
                mut sb := strings.Builder.new();
                if range.has_start {
                    sb.write_string(range.start.to_string());
                }
                sb.write_string(if range.is_inclusive {
                    "..."
                } else {
                    ".."
                });
                if range.has_end {
                    sb.write_string(range.end.to_string());
                }
                sb.to_string()
            },
            .Index as index -> "{}[{}]".fmt(index.left, index.index),
            .Call as call -> {
                mut sb := strings.Builder.new();
                sb.write_string(call.left.to_string());
                sb.write_byte(b'(');
                for i, arg in call.args {
                    if arg.is_named {
                        sb.write_string(arg.name);
                        sb.write_string(": ");
                    }
                    sb.write_string(arg.expr.to_string());
                    if i < call.args.len - 1 {
                        sb.write_string(", ");
                    }
                }
                if call.has_spread_expr {
                    if call.args.len > 0 {
                        sb.write_string(", ");
                    }
                    sb.write_string("...");
                    sb.write_string(call.spread_expr.to_string());
                }
                sb.write_byte(b')');
                if call.err_handler.has_expr {
                    sb.write_string("catch ");
                    if call.err_handler.has_varname {
                        sb.write_fmt("|{}| ", call.err_handler.varname);
                    }
                    sb.write_string(call.err_handler.expr.to_string());
                } else if call.err_handler.is_propagate {
                    sb.write_byte(b'!');
                }
                sb.to_string()
            },
            .BuiltinCall as builtin_call -> {
                mut sb := strings.Builder.from_string("@");
                sb.write_string(builtin_call.name);
                sb.write_byte(b'(');
                for i, arg in builtin_call.args {
                    sb.write_string(arg.expr.to_string());
                    if i < builtin_call.args.len - 1 {
                        sb.write_string(", ");
                    }
                }
                sb.write_byte(b')');
                sb.to_string()
            },
            .Unary as unary -> "{}{}".fmt(unary.op, unary.right),
            .Binary as binary -> "{} {} {}".fmt(binary.left, binary.op, binary.right),
            .Return as return_expr -> if return_expr.has_expr {
                "return {}".fmt(return_expr.expr)
            } else {
                "return"
            },
            .Throw as throw_expr -> "throw {}".fmt(throw_expr.expr),
            .Block as block -> {
                mut sb := strings.Builder.new();
                if block.is_unsafe {
                    sb.write_string("unsafe ");
                }
                sb.write_string("{ ");
                sb.write_fmt(" {} statements", block.stmts.len);
                if block.is_expr {
                    sb.write_string("; ");
                    sb.write_string(block.expr.to_string());
                }
                sb.write_string(" }");
                sb.to_string()
            },
            .If as if_expr -> {
                mut sb := strings.Builder.new();
                for branch in if_expr.branches {
                    if branch.is_else {
                        sb.write_string("else ");
                    } else if branch.is_else_if {
                        sb.write_string("else if ");
                        sb.write_string(branch.cond.to_string());
                    } else {
                        sb.write_string("if ");
                        sb.write_string(branch.cond.to_string());
                    }
                    sb.write_fmt("{{ {} }}", branch.expr);
                }
                sb.to_string()
            },
            .Match as match_expr -> {
                mut sb := strings.Builder.new();
                sb.write_fmt("match {} ", match_expr.expr);
                if match_expr.is_typematch {
                    sb.write_string("is ");
                }
                sb.write_string("{ ");
                for i, branch in match_expr.branches {
                    if branch.is_else {
                        sb.write_string("else ");
                    } else {
                        for ip, case in branch.cases {
                            sb.write_string(case.to_string());
                            if ip < branch.cases.len - 1 {
                                sb.write_string(", ");
                            }
                        }
                    }
                    if branch.has_var {
                        if branch.var_is_mut {
                            sb.write_string("mut ");
                        }
                        sb.write_string(branch.var_name);
                    }
                    if branch.has_cond {
                        sb.write_fmt(" if {} ", branch.cond);
                    }
                    sb.write_fmt("-> {}", branch.expr.to_string());
                    if i < match_expr.branches.len - 1 {
                        sb.write_string(", ");
                    }
                }
                sb.write_string("} ");
                sb.to_string()
            },
            .Guard as guard -> {
                mut sb := strings.Builder.new();
                if guard.vars.len > 0 {
                    sb.write_string("(");
                }
                for i, var_g in guard.vars {
                    if var_g.is_mut {
                        sb.write_string("mut ");
                    }
                    sb.write_string(var_g.name);
                    if i < guard.vars.len - 1 {
                        sb.write_string(", ");
                    }
                }
                if guard.vars.len > 0 {
                    sb.write_string(")");
                }
                sb.write_fmt(" := {}", guard.expr);
                if guard.has_cond {
                    sb.write_fmt("; {}", guard.cond);
                }
                sb.to_string()
            }
        };
    }
}

#[boxed]
pub struct CallArg {
    pub name: string;
    pub mut expr: Expr;
    pub is_named: bool;
    pub pos: token.Pos;
    pub mut type: Type;
}

#[boxed]
pub struct CallErrorHandler {
    pub varname: string;
    pub varname_pos: token.Pos;
    pub has_varname: bool;
    pub is_propagate: bool;
    pub mut expr: Expr;
    pub has_expr: bool;
    pub mut scope: Scope;
    pub pos: token.Pos;
}

#[boxed]
pub struct IfBranch {
    pub mut cond: Expr;
    pub mut expr: Expr;
    pub is_else: bool;
    pub is_else_if: bool;
    pub pos: token.Pos;
    pub mut type: Type;
}

#[boxed]
pub struct MatchBranch {
    pub cases: []mut Expr;
    pub has_var: bool;
    pub var_is_mut: bool;
    pub var_name: string;
    pub var_pos: token.Pos;
    pub has_cond: bool;
    pub mut var_type: Type;
    pub mut cond: Expr;
    pub mut expr: Expr;
    pub is_else: bool;
    pub pos: token.Pos;
    pub mut type: Type;
}<|MERGE_RESOLUTION|>--- conflicted
+++ resolved
@@ -16,7 +16,7 @@
         pos: token.Pos;
         mut type: Type;
 
-        public func clean_paren(self) -> Expr {
+        pub func clean_paren(self) -> Expr {
             mut res := self.expr;
             while res is .Paren as paren {
                 res = paren.expr;
@@ -285,9 +285,8 @@
         pos: token.Pos;
     };
 
-<<<<<<< HEAD
     #[inline]
-    public func clean_paren(self) -> Self {
+    pub func clean_paren(self) -> Self {
         return if self is .Paren as paren {
             paren.clean_paren()
         } else {
@@ -295,19 +294,7 @@
         };
     }
 
-    public func position(self) -> token.Pos {
-=======
-    pub func clean_paren(self) -> Self {
-        mut res := self;
-        while res is .Paren as paren {
-            res = paren.expr;
-        }
-        return res;
-    }
-
-    #[inline]
     pub func position(self) -> token.Pos {
->>>>>>> 5361b0e0
         return match self is {
             .Empty as empty_pos -> empty_pos,
             .Comment as comment -> comment.pos,
