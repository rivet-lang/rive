--- conflicted
+++ resolved
@@ -122,13 +122,8 @@
                 }
                 .Tuple(unaliased_types, tuple_data.sym)
             },
-<<<<<<< HEAD
-            .DynArray as vector_data -> .DynArray(
-                vector_data.inner.unalias() ?? vector_data.inner, vector_data.is_mut
-=======
             .DynArray as dyn_array_data -> .DynArray(
                 dyn_array_data.inner.unalias() ?? dyn_array_data.inner, dyn_array_data.is_mut
->>>>>>> caba9ad4
             ),
             .Array as array_data -> .Array(
                 array_data.inner.unalias() ?? array_data.inner, ...self
@@ -170,11 +165,7 @@
             .Option as option -> option.inner.symbol(),
             .Tuple as tuple_data -> tuple_data.sym,
             .Variadic as variadic_data -> variadic_data.sym,
-<<<<<<< HEAD
-            .DynArray as vector_data -> vector_data.sym,
-=======
             .DynArray as dyn_array_data -> dyn_array_data.sym,
->>>>>>> caba9ad4
             .Array as array_data -> array_data.sym,
             .Pointer as pointer_data -> pointer_data.inner.symbol(),
             .Func as func_data -> func_data.sym,
@@ -245,11 +236,7 @@
             .Result as res_t -> res_t.pos,
             .Tuple as tuple_t -> tuple_t.pos,
             .Variadic as variadic_t -> variadic_t.pos,
-<<<<<<< HEAD
-            .DynArray as vec_t -> vec_t.pos,
-=======
             .DynArray as dyn_array_t -> dyn_array_t.pos,
->>>>>>> caba9ad4
             .Array as arr_t -> arr_t.pos,
             .Pointer as ptr_t -> ptr_t.pos,
             .Rawptr as rawptr_t -> rawptr_t.pos,
@@ -275,13 +262,8 @@
             .Tuple as tuple_lhs if rhs is .Tuple as tuple_rhs -> tuple_lhs == tuple_rhs,
             .Variadic as variadic_lhs if rhs is .Variadic as variadic_rhs ->
                 variadic_lhs.inner == variadic_rhs.inner,
-<<<<<<< HEAD
-            .DynArray as vector_lhs if rhs is .DynArray as vector_rhs ->
-                vector_lhs.inner == vector_rhs.inner and vector_lhs.is_mut == vector_rhs.is_mut,
-=======
             .DynArray as dyn_array_lhs if rhs is .DynArray as dyn_array_rhs ->
                 dyn_array_lhs.inner == dyn_array_rhs.inner and dyn_array_lhs.is_mut == dyn_array_rhs.is_mut,
->>>>>>> caba9ad4
             .Array as array_lhs if rhs is .Array as array_rhs ->
                 array_lhs.inner == array_rhs.inner and array_lhs.size_value == array_rhs.size_value
                 and array_lhs.is_mut == array_rhs.is_mut,
@@ -354,11 +336,7 @@
                 sb.to_string()
             },
             .Variadic as variadic_data -> "...".concat(variadic_data.inner.to_string_(qualstr)),
-<<<<<<< HEAD
-            .DynArray as vector_data -> if vector_data.is_mut {
-=======
             .DynArray as dyn_array_data -> if dyn_array_data.is_mut {
->>>>>>> caba9ad4
                 "[]mut"
             } else {
                 "[]"
