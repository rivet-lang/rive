// Copyright (C) 2023 The Rivet Developers. All rights reserved.
// Use of this source code is governed by an MIT license that can
// be found in the LICENSE file.

import ../token;

pub enum Node {
    Decl: Decl,
    Stmt: Stmt,
    Expr: Expr;

    public func position(self) -> token.Pos {
        return match self is {
            .Decl as decl -> decl.position(),
            .Stmt as stmt -> stmt.position(),
            .Expr as expr -> expr.position()
        };
    }
}

#[boxed]
pub struct SourceFile {
    pub file: string;
    pub decls: []Decl;
    pub mut mod: Module;
    pub mut imported_symbols: ImportedSymbols;
}

#[boxed]
<<<<<<< HEAD
public struct Comment {
    public mut is_doc: bool;
    public mut text: string;
    public pos: token.Pos;

    #[inline]
    public func is_multiline(self) -> bool {
        return self.text.contains("\n");
    }

    #[inline]
    public func is_empty(self) -> bool {
        return self.text.is_empty();
    }
}

#[boxed]
public struct ImportedSymbol {
    public name: string;
    public sym: Sym;
    public pos: token.Pos;
    public mut is_used: bool;
=======
pub struct ImportedSymbol {
    pub name: string;
    pub sym: Sym;
    pub pos: token.Pos;
    pub mut is_used: bool;
>>>>>>> 5361b0e0
}

pub struct ImportedSymbols {
    pub mut syms: []ImportedSymbol;

    #[inline]
    pub func add(mut self, name: string, sym: Sym, pos: token.Pos, is_used: bool := false) {
        self.syms.push(ImportedSymbol(name, sym, pos, is_used));
    }

    pub func find(&self, name: string) -> ?ImportedSymbol {
        for imported_sym in self.syms {
            if name == imported_sym.name {
                return imported_sym;
            }
        }
        return none;
    }

    #[inline]
    pub func exists(&self, name: string) -> bool {
        return self.find(name) !is none;
    }
}

// Used in variable declarations/statements and guard expressions.
#[boxed]
pub struct ObjectData {
    pub name: string;
    pub is_mut: bool;
    pub is_ref: bool;
    pub has_type: bool;
    pub mut type: Type;
    pub level: VarLevel;
    pub pos: token.Pos;
    pub mut sym: Var;
    pub is_extern: bool;
    pub is_global: bool;
}<|MERGE_RESOLUTION|>--- conflicted
+++ resolved
@@ -9,7 +9,7 @@
     Stmt: Stmt,
     Expr: Expr;
 
-    public func position(self) -> token.Pos {
+    pub func position(self) -> token.Pos {
         return match self is {
             .Decl as decl -> decl.position(),
             .Stmt as stmt -> stmt.position(),
@@ -27,36 +27,28 @@
 }
 
 #[boxed]
-<<<<<<< HEAD
-public struct Comment {
-    public mut is_doc: bool;
-    public mut text: string;
-    public pos: token.Pos;
+pub struct Comment {
+    pub mut is_doc: bool;
+    pub mut text: string;
+    pub pos: token.Pos;
 
     #[inline]
-    public func is_multiline(self) -> bool {
+    pub func is_multiline(self) -> bool {
         return self.text.contains("\n");
     }
 
     #[inline]
-    public func is_empty(self) -> bool {
+    pub func is_empty(self) -> bool {
         return self.text.is_empty();
     }
 }
 
 #[boxed]
-public struct ImportedSymbol {
-    public name: string;
-    public sym: Sym;
-    public pos: token.Pos;
-    public mut is_used: bool;
-=======
 pub struct ImportedSymbol {
     pub name: string;
     pub sym: Sym;
     pub pos: token.Pos;
     pub mut is_used: bool;
->>>>>>> 5361b0e0
 }
 
 pub struct ImportedSymbols {
