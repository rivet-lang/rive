--- conflicted
+++ resolved
@@ -19,15 +19,6 @@
 }
 
 #[boxed]
-<<<<<<< HEAD
-pub struct SourceFile {
-    pub file: string;
-    pub decls: []Decl;
-    pub mut mod: Module;
-    pub mut imported_symbols: ImportedSymbols;
-}
-
-#[boxed]
 pub struct Comment {
     pub mut is_doc: bool;
     pub mut text: string;
@@ -45,8 +36,6 @@
 }
 
 #[boxed]
-=======
->>>>>>> 05ee4735
 pub struct ImportedSymbol {
     pub name: string;
     pub sym: Sym;
