// Copyright (C) 2023 The Rivet Developers. All rights reserved.
// Use of this source code is governed by an MIT license that can
// be found in the LICENSE file.

import ../ast;
import ../report;

extend Checker {
    func check_builtin_call(mut self, mut builtin_call: ast.Expr.BuiltinCall) -> ast.Type {
        builtin_call.type = if builtin_call.builtin is .Func as b_func {
            if b_func.is_unsafe and !self.inside_unsafe() {
                report.warn(
                    "builtin function `{}` should be called inside `unsafe` block".fmt(
                        b_func.name
                    ), builtin_call.pos
                );
            }
            b_func_args_len := b_func.args_len();
            if builtin_call.args.len != b_func_args_len {
                expr_msg := "expected {} argument(s), found {}".fmt(
                    b_func_args_len, builtin_call.args.len
                );
                if builtin_call.args.len < b_func_args_len {
                    mut err := report.error_builder(
                        "too few arguments to builtin function `{}`".fmt(builtin_call.name),
                        builtin_call.pos
                    );
                    err.add_note(expr_msg);
                    err.emit();
                } else if builtin_call.args.len > b_func.args.len {
                    mut err := report.error_builder(
                        "too many arguments to builtin function `{}`".fmt(builtin_call.name),
                        builtin_call.pos
                    );
                    err.add_note(expr_msg);
                    err.emit();
                }
            } else {
                for i, arg in builtin_call.args {
                    arg_info := b_func.args[i];
                    arg.type = self.check_expr(arg.expr);
                    if arg_info.is_mut {
                        self.check_expr_is_mut(arg.expr);
                    }
                    if !arg_info.is_any {
                        self.check_types(arg.type, arg_info.type) catch |err| {
                            mut err2 := report.error_builder(err.to_string(), arg.pos);
                            err2.add_note(
                                "in argument `{}` of builtin function `{}`", arg_info.name,
                                b_func.name
                            );
                            err2.emit();
                        };
                    }
                }
            }
            mut return_type := b_func.type;
            for check in b_func.checks {
                match check is {
                    .ArgumentTypeEqualToArgumentType as at -> {
                        arg1 := builtin_call.args[at.arg1_idx];
                        arg2 := builtin_call.args[at.arg2_idx];
                        if arg2.type != arg1.type {
                            mut err2 := report.error_builder(
                                "expected type `{}`, found `{}`".fmt(arg2.type, arg1.type),
                                arg1.pos
                            );
                            err2.add_note(
                                "in argument `{}` of builtin function `{}`", arg2.name,
                                b_func.name
                            );
                            err2.emit();
                        }
                    },
                    .ArgumentTypeShouldBe as ats -> {
                        arg := builtin_call.args[ats.arg_idx];
                        match ats.type {
                            .Enum -> if ts := arg.type.symbol(); ts.info !is .Enum {
                                report.error(
                                    "expected `enum` type, found `{}`".fmt(ts.info),
                                    arg.pos
                                );
                            },
                            .Pointer if !arg.type.is_pointer() -> report.error(
                                "expected pointer type, found {}".fmt(arg.type), arg.pos
                            ),
                            .Integer if !self.table.is_number(arg.type) -> report.error(
                                "expected integer type, found {}".fmt(arg.type), arg.pos
                            ),
                            else -> {}
                        }
                    },
                    .ReturnTypeEqualToArgumentType as arg_idx ->
                        return_type = builtin_call.args[arg_idx].type
                }
            }
            match b_func.name {
                "as" -> self.check_builtin_as(builtin_call),
                "dyn_array" if builtin_call.args[0].expr is .Type as dyn_array_t ->
                    return_type = .Basic(self.table.universe.add_or_get_dyn_array(
                        dyn_array_t, builtin_call.dyn_array_is_mut
                    )),
                else -> {}
            }
            return_type
        } else {
            .Void()
        };
        return builtin_call.type;
    }

    func check_builtin_as(mut self, builtin_call: ast.Expr.BuiltinCall) {
        to_type := builtin_call.args[0].type;
        from_type := builtin_call.args[1].type;
        if to_type == from_type {
            report.warn(
                "attempt to cast an expression that is already of type `{}`".fmt(to_type),
                builtin_call.pos
            );
        } else if (from_type is .Pointer and to_type is .Rawptr)
            or (from_type is .Rawptr and to_type is .Pointer)
            or (from_type is .Pointer and to_type is .Pointer)
            or (from_type is .Pointer and self.table.is_int(to_type)) {
            if !self.inside_unsafe() {
                report.error(
                    "cast type `{}` to `{}` is unsafe and requires `unsafe` block".fmt(
                        from_type, to_type
                    ), builtin_call.pos
                );
            }
        } else if from_ts := from_type.symbol() {
            match from_ts.info is {
                .Trait as mut trait_info -> if to_ts := to_type.symbol() {
                    if to_ts in trait_info.implements {
                        trait_info.mark_has_objects();
                        return;
                    }
                },
                .Enum as enum_info -> {
                    if enum_info.is_boxed and enum_info.get_variant_by_type(to_type) is none {
                        report.error(
                            "cannot cast type `{}` to `{}`".fmt(from_type, to_type),
                            builtin_call.pos
                        );
                    }
                },
                else -> if ((self.table.is_float(from_type) and self.table.is_int(to_type))
                    or (self.table.is_int(from_type) and self.table.is_float(to_type))
                    // ===============================================================
                    or (self.table.is_int(from_type) and self.table.is_int(to_type))
                    or (self.table.is_float(from_type) and self.table.is_float(to_type))
                    // ===============================================================
                    or (from_type == self.table.rune_t and to_type == self.table.uint32_t)
                    or (from_type == self.table.rune_t and to_type == self.table.int32_t)
                    or (from_type == self.table.uint32_t and to_type == self.table.rune_t
                        and self.inside_unsafe())) {
                    return; // TODO: advanced check
                } else if to_ts := to_type.symbol() {
                    mod_sym := self.sym.module()?;
                    if mod_sym.is_core() {
<<<<<<< HEAD
                        if (from_ts == self.table.vector_sym and to_ts.info is .DynArray)
                            or (to_ts == self.table.vector_sym and from_ts.info is .DynArray) {
=======
                        if (from_ts == self.table.dyn_array_sym and to_ts.info is .DynArray)
                            or (to_ts == self.table.dyn_array_sym and from_ts.info is .DynArray) {
>>>>>>> caba9ad4
                            return; // Valid inside `core` module
                        }
                    }
                    match to_ts.info is {
                        .Enum as enum_info2 if !enum_info2.is_boxed -> {
                            if self.table.is_int(to_type) and !self.inside_unsafe() {
                                report.warn(
                                    "casting numbers to enums should be done inside `unsafe` blocks",
                                    builtin_call.pos
                                );
                            }
                        },
                        else -> report.error(
                            "cannot cast type `{}` to `{}`".fmt(from_type, to_type),
                            builtin_call.pos
                        )
                    }
                } else {
                    report.error(
                        "cannot cast type `{}` to `{}`".fmt(from_type, to_type),
                        builtin_call.pos
                    );
                }
            }
        } else {
            report.error(
                "cannot cast type `{}` to `{}`".fmt(from_type, to_type), builtin_call.pos
            );
        }
    }
}<|MERGE_RESOLUTION|>--- conflicted
+++ resolved
@@ -158,13 +158,8 @@
                 } else if to_ts := to_type.symbol() {
                     mod_sym := self.sym.module()?;
                     if mod_sym.is_core() {
-<<<<<<< HEAD
-                        if (from_ts == self.table.vector_sym and to_ts.info is .DynArray)
-                            or (to_ts == self.table.vector_sym and from_ts.info is .DynArray) {
-=======
                         if (from_ts == self.table.dyn_array_sym and to_ts.info is .DynArray)
                             or (to_ts == self.table.dyn_array_sym and from_ts.info is .DynArray) {
->>>>>>> caba9ad4
                             return; // Valid inside `core` module
                         }
                     }
