--- conflicted
+++ resolved
@@ -8,15 +8,9 @@
 extend Checker {
     func check_expr(mut self, mut expr: ast.Expr) -> ast.Type {
         return match expr is {
-<<<<<<< HEAD
-            .Empty, .Comment -> .Void(),
-            .Type as type -> type,
-            .Branch as branch -> {
-=======
-            .Empty -> .Void,
+            .Empty, .Comment -> .Void,
             .Type(type) -> type,
             .Branch(branch) -> {
->>>>>>> c4d4df49
                 self.scope_returns = true;
                 .Never(branch.pos)
             },
