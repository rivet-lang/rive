// Copyright (C) 2023 The Rivet Developers. All rights reserved.
// Use of this source code is governed by an MIT license that can
// be found in the LICENSE file.

import std/strings;

import ../ast;
import ../report;
import ../token;

extend Parser {
<<<<<<< HEAD
    func parse_doc_comments(mut self) -> []ast.Comment {
        mut comments := @vec(ast.Comment);
        while self.tok.kind == .DocComment or (self.tok.kind == .Comment and comments.len > 0) {
            comments.push(self.parse_comment());
=======
    func parse_doc_comment(mut self) -> ast.DocComment {
        mut pos := self.tok.pos;
        mut lines := @dyn_array(string);
        while self.accept(.DocComment) {
            lines.push(self.prev_tok.lit);
            pos += self.prev_tok.pos;
>>>>>>> caba9ad4
        }
        return comments;
    }

    pub func parse_attributes(mut self, parse_mod_attributes: bool := false) -> ast.Attributes {
        mut attributes := ast.Attributes();
        while self.accept(.Hash) {
            if parse_mod_attributes {
                self.expect(.Bang);
            }
            if self.accept(.Lbracket) {
                while {
                    mut args := @dyn_array(ast.AttributeArgument);
                    pos := self.tok.pos;
                    attribute_name := if self.accept(.KwUnsafe) {
                        "unsafe"
                    } else {
                        self.parse_name()
                    };
                    if self.accept(.Lparen) {
                        while {
                            name := if self.tok.kind == .Name and self.peek_tok.kind == .Colon {
                                n := self.parse_name();
                                self.expect(.Colon);
                                n
                            } else {
                                ""
                            };
                            args.push(ast.AttributeArgument(name, self.parse_expr()));
                            if !self.accept(.Comma) {
                                break;
                            }
                        }
                        self.expect(.Rparen);
                    }
                    attributes.add(ast.Attribute(attribute_name, args, pos)) catch |err| {
                        report.error(err.to_string(), pos);
                    };
                    if !self.accept(.Semicolon) {
                        break;
                    }
                }
                self.expect(.Rbracket);
            }
        }
        return attributes;
    }

    #[inline]
    func is_public(mut self) -> bool {
        is_public := self.accept(.KwPub);
        return self.inside_trait or self.inside_enum_variant_with_fields or is_public;
    }

    func parse_abi(mut self) -> ast.ABI {
        self.expect(.Lparen);
        abi_pos := self.tok.pos;
        abi := self.parse_name();
        self.expect(.Rparen);
        return if abi_value := ast.ABI.from_string(abi) {
            abi_value
        } else {
            report.error("unknown ABI: `{}`".fmt(abi), abi_pos);
            .Rivet
        };
    }

    func parse_decls(mut self) -> []ast.Decl {
        mut decls := @dyn_array(ast.Decl);
        while self.tok.kind != .EndOfFile {
            decls.push(self.parse_decl());
        }
        return decls;
    }

    func parse_decl(mut self) -> ast.Decl {
        doc_comment := self.parse_doc_comments();
        attributes := self.parse_attributes(
            self.tok.kind == .Hash and self.peek_tok.kind == .Bang
        );
        is_public := self.is_public();
        mut pos := self.tok.pos;
        match {
            self.tok.kind == .Comment -> return .Comment(self.parse_comment()),
            self.accept(.KwImport) -> {
                mut import_list := @dyn_array(ast.ImportListInfo);
                mut glob := false;
                if self.accept(.Lbrace) {
                    while {
                        info_pos := self.tok.pos;
                        mut info_has_custom_alias := false;
                        match {
                            self.accept(.KwSelf) -> {
                                name := "self";
                                info_alias := if self.accept(.KwAs) {
                                    info_has_custom_alias = true;
                                    self.parse_name()
                                } else {
                                    name
                                };
                                import_list.push(
                                    ast.ImportListInfo(
                                        name, info_alias, info_has_custom_alias, info_pos
                                    )
                                );
                            },
                            self.accept(.Mul) -> {
                                glob = true;
                                break;
                            },
                            else -> {
                                name := self.parse_name();
                                info_alias := if self.accept(.KwAs) {
                                    info_has_custom_alias = true;
                                    self.parse_name()
                                } else {
                                    name
                                };
                                import_list.push(
                                    ast.ImportListInfo(
                                        name, info_alias, info_has_custom_alias, info_pos
                                    )
                                );
                            }
                        }
                        if !self.accept(.Comma) {
                            break;
                        }
                    }
                    self.expect(.Rbrace);
                    self.expect(.KwFrom);
                }
                mut has_custom_alias := false;
                mut mod_path_pos := self.tok.pos;
                mod_path := self.parse_import_path();
                mod_path_pos += self.prev_tok.pos;
                alias_name := if import_list.is_empty() and self.accept(.KwAs) {
                    has_custom_alias = true;
                    self.parse_name()
                } else {
                    ""
                };
                pos += self.prev_tok.pos;
                self.expect(.Semicolon);
                return .Import(
                    attributes: attributes,
                    is_public: is_public,
                    path: mod_path,
                    path_pos: mod_path_pos,
                    alias_name: alias_name,
                    has_custom_alias: has_custom_alias,
                    glob: glob,
                    import_list: import_list,
                    pos: pos
                );
            },
            self.accept(.KwExtern) -> {
                self.inside_extern = true;
                // extern function or var
                abi := self.parse_abi();
                mut decls := @dyn_array(ast.Decl);
                if self.accept(.Lbrace) {
                    if is_public {
                        report.error("`extern` blocks cannot be declared public", pos);
                    }
                    self.extern_abi = abi;
                    while {
                        decls.push(self.parse_decl());
                        if self.tok.kind == .Rbrace {
                            break;
                        }
                    }
                    self.expect(.Rbrace);
                } else {
                    report.error("invalid external declaration", pos);
                }
                pos += self.prev_tok.pos;
                self.inside_extern = false;
                return .Extern(doc_comment, attributes, abi, decls, pos)
            },
            self.accept(.KwAlias) -> {
                name := self.parse_name();
                self.expect(.DeclAssign);
                mut parent := ast.Expr.Empty(self.tok.pos);
                mut parent_type := ast.Type.Void;
                mut is_typealias := false;
                if self.tok.kind != .Name and self.tok.kind.is_start_of_type() {
                    is_typealias = true;
                    parent_type = self.parse_type();
                } else {
                    parent = self.parse_ident();
                    if self.accept(.Dot) {
                        parent = self.parse_selector_expr(parent);
                        while self.accept(.Dot) {
                            parent = self.parse_selector_expr(parent);
                        }
                    }
                }
                pos += self.prev_tok.pos;
                self.expect(.Semicolon);
                return .Alias(
                    doc_comment,
                    attributes,
                    is_public,
                    name,
                    parent,
                    is_typealias,
                    parent_type,
                    pos
                );
            },
            self.accept(.KwConst) -> {
                name := self.parse_name();
                has_type := self.accept(.Colon);
                type := if has_type {
                    self.parse_type()
                } else {
                    .Void()
                };
                pos += self.prev_tok.pos;
                self.expect(.DeclAssign);
                expr := self.parse_expr();
                self.expect(.Semicolon);
                return .Const(
                    doc_comment,
                    attributes,
                    is_public,
                    name,
                    has_type,
                    type,
                    expr,
                    pos
                );
            },
            self.accept(.KwVar) -> {
                // variable declarations
                mut lefts := @dyn_array(ast.ObjectData);
                if self.accept(.Lparen) {
                    // multiple variables
                    while {
                        lefts.push(self.parse_var_decl(true));
                        if !self.accept(.Comma) {
                            break;
                        }
                    }
                } else {
                    lefts.push(self.parse_var_decl(true));
                }
                pos += self.prev_tok.pos;
                right := if !self.inside_extern and self.accept(.DeclAssign) {
                    self.parse_expr()
                } else {
                    .Empty(self.tok.pos)
                };
                self.expect(.Semicolon);
                return .Var(
                    doc_comment,
                    attributes,
                    is_public,
                    self.inside_extern,
                    self.extern_abi,
                    lefts,
                    right,
                    pos,
                    scope: self.scope
                );
            },
            self.accept(.KwTrait) -> {
                old_inside_trait := self.inside_trait;
                self.inside_trait = true;
                name := self.parse_name();
                mut bases := @dyn_array(mut ast.Type);
                if self.accept(.Lt) {
                    while {
                        bases.push(self.parse_type());
                        if !self.accept(.Comma) {
                            break;
                        }
                    }
                }
                mut decls := @dyn_array(ast.Decl);
                self.expect(.Lbrace);
                while !self.accept(.Rbrace) {
                    decls.push(self.parse_decl());
                }
                self.inside_trait = old_inside_trait;
                pos += self.prev_tok.pos;
                return .Trait(
                    doc_comment,
                    attributes,
                    is_public,
                    name,
                    bases,
                    decls,
                    pos
                );
            },
            self.accept(.KwStruct) -> {
                old_inside_struct := self.inside_struct;
                self.inside_struct = true;
                name := self.parse_name();
                is_opaque := self.accept(.Semicolon);
                mut bases := @dyn_array(mut ast.Type);
                mut decls := @dyn_array(ast.Decl);
                if !is_opaque {
                    if self.accept(.Lt) {
                        while {
                            bases.push(self.parse_type());
                            if !self.accept(.Comma) {
                                break;
                            }
                        }
                    }
                    self.expect(.Lbrace);
                    while !self.accept(.Rbrace) {
                        decls.push(self.parse_decl());
                    }
                }
                self.inside_struct = old_inside_struct;
                pos += self.prev_tok.pos;
                return .Struct(
                    doc_comment,
                    attributes,
                    is_public,
                    name,
                    bases,
                    decls,
                    is_opaque,
                    pos
                );
            },
            self.accept(.KwEnum) -> {
                name := self.parse_name();
                underlying_type := if self.accept(.KwAs) {
                    self.parse_type()
                } else {
                    self.table.comptime_int_t
                };
                mut bases := @dyn_array(mut ast.Type);
                if self.accept(.Lt) {
                    while {
                        bases.push(self.parse_type());
                        if !self.accept(.Comma) {
                            break;
                        }
                    }
                }
                self.expect(.Lbrace);
                mut is_boxed := false;
                mut variants := @dyn_array(ast.EnumVariantDecl);
                while {
                    v_pos := self.tok.pos;
                    v_name := self.parse_name();
                    mut has_type := false;
                    mut has_value := false;
                    mut v_type := ast.Type.Void;
                    mut value := ast.Expr.Empty(self.tok.pos);
                    mut variant_decls := @dyn_array(ast.Decl);
                    if self.accept(.Lbrace) {
                        has_type = true;
                        is_boxed = true;
                        old_inside_enum_variant_with_fields := self.inside_enum_variant_with_fields;
                        self.inside_enum_variant_with_fields = true;
                        while !self.accept(.Rbrace) {
                            variant_decls.push(self.parse_decl());
                        }
                        self.inside_enum_variant_with_fields = old_inside_enum_variant_with_fields;
                    } else if self.accept(.Colon) {
                        has_type = true;
                        is_boxed = true;
                        v_type = self.parse_type();
                    } else if self.accept(.Assign) {
                        has_value = true;
                        value = self.parse_expr();
                    }
                    variants.push(ast.EnumVariantDecl(
                        v_name,
                        v_type,
                        has_type,
                        has_value,
                        value,
                        variant_decls,
                        v_pos + self.prev_tok.pos
                    ));
                    if !self.accept(.Comma) {
                        break;
                    }
                }
                mut decls := @dyn_array(ast.Decl);
                if self.accept(.Semicolon) {
                    while self.tok.kind != .Rbrace {
                        decls.push(self.parse_decl());
                    }
                }
                pos += self.tok.pos;
                self.expect(.Rbrace);
                return .Enum(
                    doc_comment, attributes, is_public, name, underlying_type,
                    bases, variants, is_boxed, decls, pos
                );
            },
            (self.inside_struct or self.inside_trait
                or self.inside_enum_variant_with_fields)
                and self.tok.kind in [.KwMut, .Name] -> {
                // fields
                is_mut := self.accept(.KwMut);
                name := self.parse_name();
                self.expect(.Colon);
                type := self.parse_type();
                has_def_expr := self.accept(.DeclAssign);
                def_expr := if has_def_expr {
                    self.parse_expr()
                } else {
                    .Empty(self.tok.pos)
                };
                pos += self.prev_tok.pos;
                self.expect(.Semicolon);
                return .Field(
                    doc_comment,
                    attributes,
                    is_public,
                    is_mut,
                    name,
                    type,
                    def_expr,
                    has_def_expr,
                    pos
                );
            },
            self.accept(.KwExtend) -> {
                type := self.parse_type();
                mut bases := @dyn_array(mut ast.Type);
                if self.accept(.Lt) {
                    while {
                        bases.push(self.parse_type());
                        if !self.accept(.Comma) {
                            break;
                        }
                    }
                }
                self.expect(.Lbrace);
                mut decls := @dyn_array(ast.Decl);
                while !self.accept(.Rbrace) {
                    decls.push(self.parse_decl());
                }
                pos += self.prev_tok.pos;
                return .Extend(
                    attributes,
                    type,
                    bases,
                    decls,
                    pos
                );
            },
            self.accept(.KwFunc) -> return self.parse_func_decl(
                doc_comment, attributes, is_public, attributes.has("unsafe") or (
                    self.inside_extern and self.extern_abi != .Rivet
                ), if self.inside_extern { self.extern_abi } else { .Rivet }
            ),
            self.accept(.KwTest) -> {
                name := self.tok.lit;
                self.expect(.String);
                self.inside_func = true;
                self.open_scope();
                sc := self.scope;
                sc.detached_from_parent = true;
                mut stmts := @dyn_array(mut ast.Stmt);
                self.expect(.Lbrace);
                while !self.accept(.Rbrace) {
                    stmts.push(self.parse_stmt());
                }
                self.close_scope();
                self.inside_func = false;
                return .Test(
                    doc_comment,
                    attributes,
                    name,
                    stmts,
                    sc,
                    pos
                );
            },
            self.tok.kind != .EndOfFile -> {
                report.error("expected declaration, found {}".fmt(self.tok), pos);
                self.next();
            },
            else -> {}
        }
        return .Empty(pos);
    }

    func parse_import_path(mut self) -> string {
        mut sb := strings.Builder.new();
        if self.accept(.Dot) {
            sb.write_string("./");
            self.expect(.Div);
        } else {
            while self.accept(.DotDot) {
                sb.write_string("../");
                self.expect(.Div);
            }
        }
        sb.write_string(self.parse_name());
        while self.accept(.Div) {
            sb.write_string("/");
            sb.write_string(self.parse_name());
        }
        return sb.to_string();
    }

    func parse_func_decl(
        mut self, docs: []ast.Comment, attributes: ast.Attributes,
        is_public: bool, is_unsafe: bool, abi: ast.ABI
    ) -> ast.Decl {
        mut is_operator := false;
        pos := self.prev_tok.pos;
        name := if token.is_overloadable_operator(self.tok.kind) {
            is_operator = true;
            self.next();
            self.prev_tok.kind.to_string()
        } else {
            self.parse_name()
        };
        is_special_method := name.starts_with("__") and name.ends_with("__");

        mut is_method := false;
        mut self_is_mut := false;
        mut self_is_ptr := false;
        mut self_pos := token.noPos;
        mut args := @dyn_array(ast.Arg);
        mut has_named_args := false;
        mut is_variadic := false;

        self.inside_func = true;
        self.open_scope();
        sc := self.scope;
        sc.detached_from_parent = true;
        self.expect(.Lparen);
        if self.tok.kind != .Rparen {
            // receiver (`self`|`&self`|`mut self`)
            if self.tok.kind == .KwSelf or (
                self.tok.kind in [.Amp, .KwMut] and self.peek_tok.kind == .KwSelf
            ) {
                is_method = true;
                self_pos = self.tok.pos;
                self_is_ptr = self.accept(.Amp);
                self_is_mut = !self_is_ptr and self.accept(.KwMut);
                self.expect(.KwSelf);
                if self_is_mut or self_is_ptr {
                    self_pos += self.prev_tok.pos;
                }
                if self.tok.kind != .Rparen {
                    self.expect(.Comma);
                }
            }
            // arguments
            while self.tok.kind != .Rparen {
                if self.inside_extern and self.accept(.Ellipsis) {
                    is_variadic = true;
                    break;
                } else {
                    arg_pos := self.tok.pos;
                    arg_is_mut := self.accept(.KwMut);
                    arg_name := self.parse_name();
                    self.expect(.Colon);
                    arg_type := self.parse_type();
                    is_variadic = arg_type is .Variadic;
                    arg_expr := if self.accept(.DeclAssign) {
                        has_named_args = true;
                        self.parse_expr()
                    } else {
                        .Empty(self.tok.pos)
                    };
                    args.push(ast.Arg(
                        name: arg_name,
                        is_mut: arg_is_mut,
                        type: arg_type,
                        def_expr: arg_expr,
                        has_def_expr: arg_expr !is .Empty,
                        pos: arg_pos + self.prev_tok.pos
                    ));
                }
                if !self.accept(.Comma) {
                    break;
                }
            }
        }
        self.expect(.Rparen);

        mut ret_type := ast.Type.Void;
        ret_t_pos := self.tok.pos;
        if self.accept(.Arrow) {
            is_result := self.accept(.Bang);
            if self.tok.kind == .Lbrace {
                if !is_result {
                    report.error("expected return type declaration", self.prev_tok.pos);
                }
            } else {
                ret_type = self.parse_type();
            }
            if is_result {
                ret_type = .Result(ret_type, ret_t_pos + self.prev_tok.pos);
            }
        }

        mut stmts := @dyn_array(mut ast.Stmt);
        mut has_body := true;
        if (self.inside_trait or self.inside_extern) and self.accept(.Semicolon) {
            has_body = false;
        } else {
            self.expect(.Lbrace);
            while !(self.accept(.Rbrace) or self.tok.kind == .EndOfFile) {
                stmts.push(self.parse_stmt());
            }
        }
        self.close_scope();
        self.inside_func = false;
        return .Func(
            docs: docs,
            abi: abi,
            attributes: attributes,
            is_public: is_public,
            is_extern: self.inside_extern,
            is_unsafe: is_unsafe,
            is_variadic: is_variadic,
            is_method: is_method,
            is_special_method: is_special_method,
            is_main: self.mod_sym.is_root and name == "main",
            is_operator: is_operator,
            name: name,
            args: args,
            has_named_args: has_named_args,
            ret_type: ret_type,
            stmts: stmts,
            has_body: has_body,
            self_is_mut: self_is_mut,
            self_is_ptr: self_is_ptr,
            scope: sc,
            pos: pos + self.prev_tok.pos,
            self_pos: self_pos
        );
    }
}<|MERGE_RESOLUTION|>--- conflicted
+++ resolved
@@ -9,19 +9,10 @@
 import ../token;
 
 extend Parser {
-<<<<<<< HEAD
     func parse_doc_comments(mut self) -> []ast.Comment {
-        mut comments := @vec(ast.Comment);
+        mut comments := @dyn_array(ast.Comment);
         while self.tok.kind == .DocComment or (self.tok.kind == .Comment and comments.len > 0) {
             comments.push(self.parse_comment());
-=======
-    func parse_doc_comment(mut self) -> ast.DocComment {
-        mut pos := self.tok.pos;
-        mut lines := @dyn_array(string);
-        while self.accept(.DocComment) {
-            lines.push(self.prev_tok.lit);
-            pos += self.prev_tok.pos;
->>>>>>> caba9ad4
         }
         return comments;
     }
