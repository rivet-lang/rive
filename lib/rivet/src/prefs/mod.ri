// Copyright (C) 2023 The Rivet Developers. All rights reserved.
// Use of this source code is governed by an MIT license that can
// be found in the LICENSE file.

import std/env;
import std/sys;
import std/flag;
import std/process;
import { Path } from std/fs;

import ../utils;

public static rivetDir := Path.join(env.homeDir, ".rivet_lang")!;
public static rivetcDir := Path.dir_name(process.executable()!)?;

public static objDir := Path.join(rivetDir, "obj")!;
public static libDir := Path.join(rivetDir, "lib")!;
public static rivetcLibDir := Path.join(rivetcDir, "lib")!;

public enum Backend as uint8 {
    C;

    public func from_string(name: string) -> ?Self {
        return match name {
            "c" -> .C,
            else -> none
        };
    }
}

public enum OutputMode as uint8 {
    Bin
}

public enum OptimizeMode as uint8 {
    Debug,
    Release
}

public enum LinkMode as uint8 {
    Static,
    Dynamic
}

#[boxed]
public struct Prefs {
    // Target info
    public mut target_os: sys.OS := sys.os();
    public mut target_arch: sys.Arch := sys.arch();
    public mut target_is_64bit: bool := sys.is_64bit();
    public mut target_is_little_endian: bool := sys.is_little_endian();
    public mut target_c_runtime: sys.CRuntime := sys.c_runtime();
    public mut target_backend: Backend;
    public mut target_backend_compiler: string := "cc";

    // Module info
    public mut input: string;
    public mut mod_name: string;
    public mut mod_dir: string;
    public mut mod_output: string;

    public mut is_fmt: bool;
    public mut is_docs: bool;
    public mut is_test: bool;

    public mut library_path: []string := [rivetcLibDir, libDir];
    public mut libraries_to_link: []string;
    public mut objects_to_link: []string;

    public mut flags: []string;
    public mut check: bool;
    public mut check_syntax: bool;
    public mut emit_mir: bool;
    public mut keep_c: bool;
    public mut all_warns_are_errors: bool;
    public mut hide_all_warns: bool;
    public mut is_verbose: bool;

    // Output info
    public mut output_mode: OutputMode;
    public mut optimize_mode: OptimizeMode;
    public mut run_output: bool;
    public mut run_output_args: []string;

    public func new(args: []string, is_test: bool, run_output: bool, is_check: bool) -> !Self {
        mut prefs := Prefs(is_test: is_test, run_output: run_output, check: is_check);
        mut fp := flag.FlagParser.new(args);
        fp.set_application_name(if is_test {
            "rivet test"
        } else if run_output {
            "rivet run"
        } else if is_check {
            "rivet check"
        } else {
            "rivet build"
        });
        fp.set_arguments_description("[INPUT]");

        if is_test {
            fp.set_application_short_description("Runs `test` declarations in the given [INPUT].");
        } else if run_output {
            fp.set_application_short_description("Equivalent to running `rivet build` and running the compiled executable.");
            fp.add_description("The exit status of `run` will be:");
            fp.add_description("   - `1` if the compilation failed.");
            fp.add_description("   - The exit code of the compiled executable otherwise.\n");
        } else if is_check {
            fp.set_application_short_description("Scans, parses, and checks the files without compiling.");
        }
        fp.add_description("The compiler can receive a file or a directory as [INPUT].");

        // options
        if is_check {
            if check_syntax := fp.bool_flag("syntax", 0, "Only scan and parse the module, but then stop."); check_syntax {
                prefs.check_syntax = true;
            }
        }
        if !(is_test or run_output or is_check) {
            if mod_name := fp.string_flag(
                "mod-name", 0, "Specify the name of the module being built."
            ) {
                prefs.mod_name = mod_name;
                prefs.mod_output = mod_name;
            }
            if mod_output := fp.string_flag(
                "output", b'o', "Force Rivet to output the module in a specific location
                                     (relative to the current working directory if not absolute)."
            ) {
                prefs.mod_output = mod_output;
            }
            if release := fp.bool_flag(
                "release", b'r',
                "Compile the executable in release mode, where most
                                     optimizations are enabled."
            ); release {
                prefs.optimize_mode = .Release;
            }
        }
        if define := fp.string_flag("define", b'D', "Define the provided flag.") {
            if define.starts_with("_") and define.ends_with("_") {
                utils.error(
                    "this form of declaration is reserved for the compiler: `{}`", define
                );
            } else if define in prefs.flags {
                utils.error("duplicate flag: `{}`", define);
            } else {
                prefs.flags.push(define);
            }
        }
        if !is_check {
            if libpath := fp.string_flag("", b'L', "Add a directory to the library search path.") {
                if Path.is_directory(libpath) {
                    if libpath in prefs.library_path {
                        utils.error("duplicate library path: `{}`", libpath);
                    }
                    prefs.library_path.push(libpath);
                } else {
                    utils.error("`{}` is not a directory", libpath);
                }
            }
            if os_name := fp.string_flag("os", 0, "Change the target OS that Rivet tries to compile for.") {
                if os_flag := sys.OS.from_string(os_name) {
                    prefs.target_os = os_flag;
                } else {
                    utils.error("unknown target operating system: `{}`", os_name);
                }
            }
            if arch_name := fp.string_flag("arch", 0, "Change the target architecture that Rivet tries to compile for.") {
                if arch_flag := sys.Arch.from_string(arch_name) {
                    prefs.target_arch = arch_flag;
                } else {
                    utils.error("unknown target architecture: `{}`", arch_name);
                }
            }
            if target_backend := fp.string_flag(
                "backend", b'b', "Specify the backend to use while building the module."
            ) {
                if backend := Backend.from_string(target_backend) {
                    prefs.target_backend = backend;
                } else {
                    utils.error("unknown backend: `{}`", target_backend);
                }
            }
            if target_backend_compiler := fp.string_flag(
                "backend-compiler", b'C',
                "Change the backend compiler Rivet invokes to the
                                        specified compiler."
            ) {
                prefs.target_backend_compiler = target_backend_compiler;
            }
            if target_is_32bit := fp.bool_flag(
                "x32", 0, "32-bit machine code will be generated."
            ); target_is_32bit {
                prefs.target_is_64bit = false;
            }
            if target_is_64bit := fp.bool_flag(
                "x64", 0, "64-bit machine code will be generated."
            ); target_is_64bit {
                prefs.target_is_64bit = true;
            }
        }

        if !(is_test or run_output or is_check) {
            if emit_mir := fp.bool_flag("emit-mir", 0, "Emit Rivet's Module Intermediate Representation to a file."); emit_mir {
                prefs.emit_mir = true;
            }
            if keep_c := fp.bool_flag("keep-c", 0, "Don't remove the output C source file."); keep_c {
                prefs.keep_c = true;
            }
            if all_warns_are_errors := fp.bool_flag(
                "", b'W', "Treat all Rivet warnings as errors, even in development builds."
            ); all_warns_are_errors {
                prefs.all_warns_are_errors = true;
            }
            if hide_all_warns := fp.bool_flag("", b'w', "Hide all warnings."); hide_all_warns {
                prefs.hide_all_warns = true;
            }
        }

        if !(is_test or run_output) {
            if show_color := fp.bool_flag(
                "show-color", 0,
                "Force the use of ANSI colors for the error/warning messages,\n"
                "                                     or disable them completely."
            ) {
                utils.stderrSupportStyles = show_color;
            }
            if verbose := fp.bool_flag("verbose", b'v', "Print additional messages to the console."); verbose {
                prefs.is_verbose = true;
            }
        }

        // footers
        if !is_check {
            fp.add_footer("By default, the target OS and the target architecture is the host OS and architecture.\n");
        }

        if !(is_test or is_check) {
            fp.add_footer("Note that most Rivet warnings turn to errors, if you pass `-r` or `--release`, so you will");
            fp.add_footer("have to fix them first.\n");
        }

        if !is_check {
            fp.add_footer("Current list of supported backends:");
            fp.add_footer("   - `c` (default): Rivet outputs C source code which is passed to a C compiler\n     to be compiled.");

            fp.add_footer("\nCurrent list of supported backend compilers:");
            fp.add_footer("   - `C`: `clang`, `gcc` and `mingw`.");

            fp.add_footer("\nCurrent list of supported operating systems:");
            fp.add_footer("   - `linux`");

            fp.add_footer("\nCurrent list of supported architectures:");
            fp.add_footer("   - `amd64`, `i386`");
        }

        fp.add_usage_example(".");
        if is_test {
            fp.add_usage_example("lib/std/");
        } else if run_output {
            fp.add_usage_example("sum/ -- 2 2");
            fp.add_usage_example("install_git.ri");
        } else if is_check {
            fp.add_usage_example("my_module/");
        } else {
            fp.add_usage_example("my_module/");
            fp.add_usage_example("-o my_bin my_module/");
            fp.add_usage_example("-o my_bin my_module/ -C clang-12");
            fp.add_usage_example("-o my_bin my_module/ --os windows");
            fp.add_usage_example("my_file.ri --arch i386");
        }

        remaining_args := fp.finalize() catch |err| {
            utils.error(err.to_string())
        };
        for arg in remaining_args {
            if prefs.input.is_empty() {
                prefs.check_input(arg);
            } else {
<<<<<<< HEAD
                utils.error("the compiler can only receive one module");
=======
                prefs.input = arg;
                if prefs.mod_name.is_empty() {
                    prefs.mod_name = if Path.is_file(arg) {
                        Path.base_name(arg).all_before_of(".ri")
                    } else {
                        Path.base_name(Path.resolve(arg) catch arg)
                    };
                }
>>>>>>> e463cdbc
            }
        }
        if prefs.input.is_empty() {
            utils.error("no input received");
        }
        prefs.load_data()!;
        return prefs;
    }

    public func check_input(mut self, input: string) {
        if !Path.exists(input) {
            utils.error("`{}` does not exist", input);
        } else if !(Path.is_directory(input) or Path.is_file(input)) {
            utils.error("`{}` is not a directory or file");
        } else {
            self.input = input;
            if self.mod_name.is_empty() {
                self.mod_name = if Path.is_file(input) {
                    Path.basename(input).all_before_of(".ri")
                } else {
                    Path.basename(Path.resolve(input) catch input)
                };
            }
        }
    }

    public func load_data(mut self) -> ! {
        if self.is_test {
            self.mod_output = "_rivet_tests_runner_";
        } else if self.mod_output.is_empty() {
            self.mod_output = self.mod_name;
        }

        if self.target_os == .Windows and !self.mod_output.ends_with(".exe") {
            self.mod_output = self.mod_output.concat(".exe");
        }

        if !Path.is_absolute(self.mod_output) {
            self.mod_output = Path.join(process.get_cwd()!, self.mod_output)!;
        }

<<<<<<< HEAD
        self.mod_dir = if Path.is_file(self.input) {
            Path.dirname(Path.absolute(self.input)!) ?? self.input
=======
        prefs.mod_dir = if Path.is_file(prefs.input) {
            Path.dir_name(Path.absolute(prefs.input)!) ?? prefs.input
>>>>>>> e463cdbc
        } else {
            self.input
        };
        self.library_path.push(self.mod_dir);
    }
}<|MERGE_RESOLUTION|>--- conflicted
+++ resolved
@@ -276,18 +276,7 @@
             if prefs.input.is_empty() {
                 prefs.check_input(arg);
             } else {
-<<<<<<< HEAD
                 utils.error("the compiler can only receive one module");
-=======
-                prefs.input = arg;
-                if prefs.mod_name.is_empty() {
-                    prefs.mod_name = if Path.is_file(arg) {
-                        Path.base_name(arg).all_before_of(".ri")
-                    } else {
-                        Path.base_name(Path.resolve(arg) catch arg)
-                    };
-                }
->>>>>>> e463cdbc
             }
         }
         if prefs.input.is_empty() {
@@ -329,13 +318,8 @@
             self.mod_output = Path.join(process.get_cwd()!, self.mod_output)!;
         }
 
-<<<<<<< HEAD
         self.mod_dir = if Path.is_file(self.input) {
             Path.dirname(Path.absolute(self.input)!) ?? self.input
-=======
-        prefs.mod_dir = if Path.is_file(prefs.input) {
-            Path.dir_name(Path.absolute(prefs.input)!) ?? prefs.input
->>>>>>> e463cdbc
         } else {
             self.input
         };
