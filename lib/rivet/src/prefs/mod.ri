--- conflicted
+++ resolved
@@ -59,15 +59,11 @@
     pub mut mod_dir: string;
     pub mut mod_output: string;
 
-<<<<<<< HEAD
     pub mut is_fmt: bool;
     pub mut is_docs: bool;
     pub mut is_test: bool;
 
-    pub mut library_path: []string := [rivetcLibDir, libDir];
-=======
     pub mut library_path: []string := +[rivetcLibDir, libDir];
->>>>>>> c4d4df49
     pub mut libraries_to_link: []string;
     pub mut objects_to_link: []string;
 
