// Copyright (C) 2023 The Rivet Developers. All rights reserved.
// Use of this source code is governed by an MIT license that can
// be found in the LICENSE file.

import std/env;
import std/sys;
import std/flag;
import std/process;
import { Path } from std/fs;

import ../utils;

pub var rivetDir := Path.join(env.homeDir, ".rivet_lang")!;
pub var rivetcDir := Path.dir_name(process.executable()!)?;

pub var objDir := Path.join(rivetDir, "obj")!;
pub var libDir := Path.join(rivetDir, "lib")!;
pub var rivetcLibDir := Path.join(rivetcDir, "lib")!;

pub enum Backend as uint8 {
    C;

    pub func from_string(name: string) -> ?Self {
        return match name {
            "c" -> .C,
            else -> none
        };
    }
}

pub enum OutputMode as uint8 {
    Bin
}

pub enum OptimizeMode as uint8 {
    Debug,
    Release
}

pub enum LinkMode as uint8 {
    Var,
    Dynamic
}

#[boxed]
pub struct Prefs {
    // Target info
    pub mut target_os: sys.OS := sys.os();
    pub mut target_arch: sys.Arch := sys.arch();
    pub mut target_is_64bit: bool := sys.is_64bit();
    pub mut target_is_little_endian: bool := sys.is_little_endian();
    pub mut target_c_runtime: sys.CRuntime := sys.c_runtime();
    pub mut target_backend: Backend;
    pub mut target_backend_compiler: string := "cc";

    // Module info
    pub mut input: string;
    pub mut mod_name: string;
    pub mut mod_dir: string;
    pub mut mod_output: string;

    pub mut is_fmt: bool;
    pub mut is_docs: bool;
    pub mut is_test: bool;

    pub mut library_path: []string := [rivetcLibDir, libDir];
    pub mut libraries_to_link: []string;
    pub mut objects_to_link: []string;

    pub mut flags: []string;
    pub mut check: bool;
    pub mut check_syntax: bool;
    pub mut emit_mir: bool;
    pub mut keep_c: bool;
    pub mut all_warns_are_errors: bool;
    pub mut hide_all_warns: bool;
    pub mut is_verbose: bool;
<<<<<<< HEAD
=======
    pub mut is_fmt: bool;
>>>>>>> 05ee4735

    // Output info
    pub mut output_mode: OutputMode;
    pub mut optimize_mode: OptimizeMode;
    pub mut run_output: bool;
    pub mut run_output_args: []string;

    pub func new(args: []string, is_test: bool, run_output: bool, is_check: bool) -> !Self {
        mut prefs := Prefs(is_test: is_test, run_output: run_output, check: is_check);
        mut fp := flag.FlagParser.new(args);
        fp.set_application_name(if is_test {
            "rivet test"
        } else if run_output {
            "rivet run"
        } else if is_check {
            "rivet check"
        } else {
            "rivet build"
        });
        fp.set_arguments_description("[INPUT]");

        if is_test {
            fp.set_application_short_description("Runs `test` declarations in the given [INPUT].");
        } else if run_output {
            fp.set_application_short_description("Equivalent to running `rivet build` and running the compiled executable.");
            fp.add_description("The exit status of `run` will be:");
            fp.add_description("   - `1` if the compilation failed.");
            fp.add_description("   - The exit code of the compiled executable otherwise.\n");
        } else if is_check {
            fp.set_application_short_description("Scans, parses, and checks the files without compiling.");
        }
        fp.add_description("The compiler can receive a file or a directory as [INPUT].");

        // options
        if is_check {
            if check_syntax := fp.bool_flag("syntax", 0, "Only scan and parse the module, but then stop."); check_syntax {
                prefs.check_syntax = true;
            }
        }
        if !(is_test or run_output or is_check) {
            if mod_name := fp.string_flag(
                "mod-name", 0, "Specify the name of the module being built."
            ) {
                prefs.mod_name = mod_name;
                prefs.mod_output = mod_name;
            }
            if mod_output := fp.string_flag(
                "output", b'o', "Force Rivet to output the module in a specific location
                                     (relative to the current working directory if not absolute)."
            ) {
                prefs.mod_output = mod_output;
            }
            if release := fp.bool_flag(
                "release", b'r',
                "Compile the executable in release mode, where most
                                     optimizations are enabled."
            ); release {
                prefs.optimize_mode = .Release;
            }
        }
        if define := fp.string_flag("define", b'D', "Define the provided flag.") {
            if define.starts_with("_") and define.ends_with("_") {
                utils.error(
                    "this form of declaration is reserved for the compiler: `{}`", define
                );
            } else if define in prefs.flags {
                utils.error("duplicate flag: `{}`", define);
            } else {
                prefs.flags.push(define);
            }
        }
        if !is_check {
            if libpath := fp.string_flag("", b'L', "Add a directory to the library search path.") {
                if Path.is_directory(libpath) {
                    if libpath in prefs.library_path {
                        utils.error("duplicate library path: `{}`", libpath);
                    }
                    prefs.library_path.push(libpath);
                } else {
                    utils.error("`{}` is not a directory", libpath);
                }
            }
            if os_name := fp.string_flag("os", 0, "Change the target OS that Rivet tries to compile for.") {
                if os_flag := sys.OS.from_string(os_name) {
                    prefs.target_os = os_flag;
                } else {
                    utils.error("unknown target operating system: `{}`", os_name);
                }
            }
            if arch_name := fp.string_flag("arch", 0, "Change the target architecture that Rivet tries to compile for.") {
                if arch_flag := sys.Arch.from_string(arch_name) {
                    prefs.target_arch = arch_flag;
                } else {
                    utils.error("unknown target architecture: `{}`", arch_name);
                }
            }
            if target_backend := fp.string_flag(
                "backend", b'b', "Specify the backend to use while building the module."
            ) {
                if backend := Backend.from_string(target_backend) {
                    prefs.target_backend = backend;
                } else {
                    utils.error("unknown backend: `{}`", target_backend);
                }
            }
            if target_backend_compiler := fp.string_flag(
                "backend-compiler", b'C',
                "Change the backend compiler Rivet invokes to the
                                        specified compiler."
            ) {
                prefs.target_backend_compiler = target_backend_compiler;
            }
            if target_is_32bit := fp.bool_flag(
                "x32", 0, "32-bit machine code will be generated."
            ); target_is_32bit {
                prefs.target_is_64bit = false;
            }
            if target_is_64bit := fp.bool_flag(
                "x64", 0, "64-bit machine code will be generated."
            ); target_is_64bit {
                prefs.target_is_64bit = true;
            }
        }

        if !(is_test or run_output or is_check) {
            if emit_mir := fp.bool_flag("emit-mir", 0, "Emit Rivet's Module Intermediate Representation to a file."); emit_mir {
                prefs.emit_mir = true;
            }
            if keep_c := fp.bool_flag("keep-c", 0, "Don't remove the output C source file."); keep_c {
                prefs.keep_c = true;
            }
            if all_warns_are_errors := fp.bool_flag(
                "", b'W', "Treat all Rivet warnings as errors, even in development builds."
            ); all_warns_are_errors {
                prefs.all_warns_are_errors = true;
            }
            if hide_all_warns := fp.bool_flag("", b'w', "Hide all warnings."); hide_all_warns {
                prefs.hide_all_warns = true;
            }
        }

        if !(is_test or run_output) {
            if show_color := fp.bool_flag(
                "show-color", 0,
                "Force the use of ANSI colors for the error/warning messages,\n"
                "                                     or disable them completely."
            ) {
                utils.stderrSupportStyles = show_color;
            }
            if verbose := fp.bool_flag("verbose", b'v', "Print additional messages to the console."); verbose {
                prefs.is_verbose = true;
            }
        }

        // footers
        if !is_check {
            fp.add_footer("By default, the target OS and the target architecture is the host OS and architecture.\n");
        }

        if !(is_test or is_check) {
            fp.add_footer("Note that most Rivet warnings turn to errors, if you pass `-r` or `--release`, so you will");
            fp.add_footer("have to fix them first.\n");
        }

        if !is_check {
            fp.add_footer("Current list of supported backends:");
            fp.add_footer("   - `c` (default): Rivet outputs C source code which is passed to a C compiler\n     to be compiled.");

            fp.add_footer("\nCurrent list of supported backend compilers:");
            fp.add_footer("   - `C`: `clang`, `gcc` and `mingw`.");

            fp.add_footer("\nCurrent list of supported operating systems:");
            fp.add_footer("   - `linux`");

            fp.add_footer("\nCurrent list of supported architectures:");
            fp.add_footer("   - `amd64`, `i386`");
        }

        fp.add_usage_example(".");
        if is_test {
            fp.add_usage_example("lib/std/");
        } else if run_output {
            fp.add_usage_example("sum/ -- 2 2");
            fp.add_usage_example("install_git.ri");
        } else if is_check {
            fp.add_usage_example("my_module/");
        } else {
            fp.add_usage_example("my_module/");
            fp.add_usage_example("-o my_bin my_module/");
            fp.add_usage_example("-o my_bin my_module/ -C clang-12");
            fp.add_usage_example("-o my_bin my_module/ --os windows");
            fp.add_usage_example("my_file.ri --arch i386");
        }

        remaining_args := fp.finalize() catch |err| {
            utils.error(err.to_string())
        };
        for arg in remaining_args {
            prefs.check_input(arg);
        }
        if prefs.input.is_empty() {
            utils.error("no input received");
        }
        prefs.load_module_info()!;
        return prefs;
    }

    pub func check_input(mut self, input: string) {
        if !self.input.is_empty() {
            utils.error("the compiler can only receive one module");
        } else if !Path.exists(input) {
            utils.error("`{}` does not exist", input);
        } else if !(Path.is_directory(input) or Path.is_file(input)) {
            utils.error("`{}` is not a directory or file");
        } else {
            self.input = input;
            if self.mod_name.is_empty() {
                self.mod_name = if Path.is_file(input) {
                    Path.base_name(input).all_before_of(".ri")
                } else {
                    Path.base_name(Path.resolve(input) catch input)
                };
            }
        }
    }

    pub func load_module_info(mut self) -> ! {
        if self.is_test {
            self.mod_output = "_rivet_tests_runner_";
        } else if self.mod_output.is_empty() {
            self.mod_output = self.mod_name;
        }

        if self.target_os == .Windows and !self.mod_output.ends_with(".exe") {
            self.mod_output = self.mod_output.concat(".exe");
        }

        if !Path.is_absolute(self.mod_output) {
            self.mod_output = Path.join(process.get_cwd()!, self.mod_output)!;
        }

        self.mod_dir = if Path.is_file(self.input) {
            Path.dir_name(Path.absolute(self.input)!) ?? self.input
        } else {
            self.input
        };
        self.library_path.push(self.mod_dir);
    }
}<|MERGE_RESOLUTION|>--- conflicted
+++ resolved
@@ -75,10 +75,6 @@
     pub mut all_warns_are_errors: bool;
     pub mut hide_all_warns: bool;
     pub mut is_verbose: bool;
-<<<<<<< HEAD
-=======
-    pub mut is_fmt: bool;
->>>>>>> 05ee4735
 
     // Output info
     pub mut output_mode: OutputMode;
