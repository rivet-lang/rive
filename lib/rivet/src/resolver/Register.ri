--- conflicted
+++ resolved
@@ -93,11 +93,7 @@
                         ), struct_decl.pos)
                     };
                     if self.is_core_mod and struct_decl.name == "DynArray" {
-<<<<<<< HEAD
-                        self.table.vector_sym = @as(ast.TypeSym, struct_decl.sym);
-=======
                         self.table.dyn_array_sym = @as(ast.TypeSym, struct_decl.sym);
->>>>>>> caba9ad4
                     }
                     self.sym = struct_decl.sym;
                     self.walk_decls(struct_decl.decls);
