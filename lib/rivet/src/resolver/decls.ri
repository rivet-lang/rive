--- conflicted
+++ resolved
@@ -12,16 +12,9 @@
             old_self_sym := self.self_sym;
             old_self_sym_is_set := self.self_sym_is_set;
             match decl is {
-<<<<<<< HEAD
-                .Empty as empty_pos -> report.error("BUG: empty declaration found", empty_pos),
-                .Extern as extern_decl -> self.resolve_decls(extern_decl.decls),
-                .Alias as alias_decl -> if alias_decl.is_typealias {
-=======
                 .Empty(empty_pos) -> report.error("BUG: empty declaration found", empty_pos),
-                .Import -> {},
                 .Extern(extern_decl) -> self.resolve_decls(extern_decl.decls),
                 .Alias(alias_decl) -> if alias_decl.is_typealias {
->>>>>>> c4d4df49
                     _ = self.resolve_type(alias_decl.parent_type);
                 } else {
                     sym_ref := @as(ast.SymRef, alias_decl.sym);
