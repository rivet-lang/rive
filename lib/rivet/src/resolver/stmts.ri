--- conflicted
+++ resolved
@@ -8,16 +8,10 @@
 extend Resolver {
     func resolve_stmt(mut self, mut stmt: ast.Stmt) {
         match stmt is {
-<<<<<<< HEAD
             .Comment -> {},
-            .Empty as empty_pos -> report.error("BUG: empty statement found", empty_pos),
-            .Expr as mut expr -> self.resolve_expr(expr),
-            .VarDecl as var_stmt -> {
-=======
             .Empty(empty_pos) -> report.error("BUG: empty statement found", empty_pos),
             .Expr(mut expr) -> self.resolve_expr(expr),
             .VarDecl(var_stmt) -> {
->>>>>>> c4d4df49
                 for left in var_stmt.lefts {
                     self.check_variable_shadowing(left.name, left.pos);
                     _ = self.resolve_type(left.type);
