// Copyright (C) 2023 The Rivet Developers. All rights reserved.
// Use of this source code is governed by an MIT license that can
// be found in the LICENSE file.

import std/strings;
import std/process;

import ../ast;
import ../token;
import ../prefs;
import ../utils;
import ../report;

import { LF, CR } from ../utils;

const NUM_SEP := b'_';

#[boxed]
pub struct Tokenizer {
    table: ast.Table;
    prefs: prefs.Prefs;
    file: string := "<internal-memory>";
    text: string;
    mut pos: uint;
    mut line: uint;
    mut last_nl_pos: uint;
    pub mut all_tokens: []token.Token;
    mut tidx: uint;
    mut is_started: bool;
    mut is_cr_lf: bool;
    mut eofs: uint;
    mut conditional_stack: []mut Conditional;

    pub func new(text: string, prefs_: prefs.Prefs, table: ast.Table) -> Tokenizer {
        mut t := Tokenizer(table: table, prefs: prefs_, text: text);
        t.init();
        return t;
    }

    pub func from_file(file: string, prefs_: prefs.Prefs, table: ast.Table) -> Tokenizer {
        mut t := Tokenizer(
            table: table, prefs: prefs_, file: file,
            text: utils.read_file(file) catch |err| utils.error(err.to_string())
        );
        t.init();
        return t;
    }

    func init(mut self) {
        self.all_tokens = @vec(token.Token, self.text.len / 3);
        self.tokenize_remaining_text();
    }

    func tokenize_remaining_text(mut self) {
        while {
            t := self.internal_next();
            self.all_tokens.push(t);
            if t.kind == .EndOfFile {
                break;
            }
        }
    }

    #[inline]
    func new_token(self, kind: token.Kind, lit: string := "", len: uint := 1) -> token.Token {
        return token.Token(lit, kind, len, token.Pos(
            file: self.file,
            line: self.line,
            col: utils.max(1, self.current_column() - len + 1) - 1,
            pos: self.pos - len + 1,
            len: len
        ));
    }

    #[inline]
    func new_multiline_token(
        self, kind: token.Kind, lit: string := "", len: uint := 1,
        start_line: uint := 0, end_line: uint := 0, start_col: uint := 0
    ) -> token.Token {
        return token.Token(lit, kind, len, token.Pos(
            file: self.file,
            line: start_line,
            end_line: end_line,
            col: start_col,
            end_col: utils.max(1, self.current_column() + 1) - 2,
            pos: self.pos - len + 1,
            len: len,
            is_multiline: true
        ));
    }

    #[inline]
    func new_eof_token(self) -> token.Token {
        return token.Token(
            kind: .EndOfFile,
            pos: token.Pos(
                file: self.file,
                line: self.line - 1,
                col: self.current_column() - 1,
                pos: self.pos,
                len: 1
            )
        );
    }

    func end_of_file(mut self) -> token.Token {
        self.eofs += 1;
        if self.eofs > 50 {
            self.line -= 1;
            process.panic(
                "the end of file `{}` has been reached 50 times already".fmt(self.file)
            );
        }
        if self.pos != self.text.len and self.eofs == 1 {
            self.inc_line_number();
        }
        self.pos = self.text.len;
        return self.new_eof_token();
    }

    #[inline]
    func current_char(self) -> uint8 {
        return self.text[self.pos];
    }

    #[inline]
    func current_pos(self) -> token.Pos {
        return token.Pos(
            file: self.file,
            line: self.line,
            col: self.current_column(),
            pos: self.pos,
            len: 1
        );
    }

    #[inline]
    func current_column(self) -> uint {
        return if self.line == 0 {
            self.pos + 1
        } else {
            self.pos - self.last_nl_pos
        };
    }

    func ignore_line(mut self) {
        self.eat_to_end_of_line();
        self.inc_line_number();
    }

    #[inline]
    func eat_to_end_of_line(mut self) {
        while self.pos < self.text.len and self.current_char() != LF : self.pos += 1 {}
    }

    func inc_line_number(mut self) {
        self.last_nl_pos = utils.min(self.text.len - 1, self.pos);
        if self.is_cr_lf {
            self.last_nl_pos += 1;
        }
        self.line += 1;
    }

    #[inline]
    func skip_whitespace(mut self) {
        while self.pos < self.text.len : self.pos += 1 {
            c := self.current_char();
            if c == 8 {
                self.pos += 1;
                continue;
            }
            if !(c == 32 or (c > 8 and c < 14) or (c == 0x85) or (c == 0xA0)) {
                return;
            }
            if c == CR and self.look_ahead(1) == LF {
                self.is_cr_lf = true;
            }
            // count `\r\n` as one line
            if utils.is_new_line(c) and !(self.text[self.pos - 1] == CR and c == LF) {
                self.inc_line_number();
            }
        }
    }

    func matches(self, want: string, start_pos: uint) -> bool {
        end_pos := start_pos + want.len;
        if start_pos < 0 or end_pos < 0 or start_pos >= self.text.len
            or end_pos > self.text.len {
            return false;
        }
        mut pos: uint := start_pos;
        while pos < end_pos : pos += 1 {
            if self.text[pos] != want[pos - start_pos] {
                return false;
            }
        }
        return true;
    }

    #[inline]
    pub func peek_token(self, n: uint) -> token.Token {
        idx := self.tidx + n;
        return if idx >= self.all_tokens.len {
            self.new_eof_token()
        } else {
            self.all_tokens[idx]
        };
    }

    #[inline]
    func look_ahead(self, n: uint) -> uint8 {
        return if self.pos + n < self.text.len {
            self.text[self.pos + n]
        } else {
            0
        };
    }

    func invalid_character(mut self) {
        len := self.text[self.pos].len_utf8();
        end := utils.min(self.pos + len, self.text.len);
        self.error("invalid character: `{}`".fmt(self.text[self.pos..end]));
        self.pos += len;
    }

    // NOTE: this function doesn't do any decoding... it just replaces '\xc0' with
    // the byte 0xc0
    func decode_h_escape_single(self, str: string, idx: uint) -> (uint, string) {
        end_idx := idx + 4; // "\xXX".len == 4
        if idx + 2 > str.len or end_idx > str.len {
            self.error("unfinished single hex escape started at");
            return (0, "");
        }
        return (
            end_idx,
            @as(uint8, conv.parse_uint(str[idx + 2..end_idx], 16, 8) catch 0).to_string()
        );
    }

    // only handle single-byte inline escapes like '\xc0'
    func decode_h_escapes(self, s: string, start: uint, escapes_pos: []uint) -> string {
        if escapes_pos.is_empty() {
            return s;
        }
        mut ss := @vec(string, escapes_pos.len * 2 + 1);
        ss.push(s[..escapes_pos[escapes_pos.len - 1] - start]);
        for i, pos in escapes_pos {
            idx := pos - start;
            (end_idx, segment) := self.decode_h_escape_single(s, idx);
            ss.push(segment);
            ss.push(if i + 1 < escapes_pos.len {
                s[end_idx..escapes_pos[i + 1] - start]
            } else {
                s[end_idx..]
            });
        }
        return utils.join(ss, "");
    }

    #[inline]
    func error(self, msg: string, pos: token.Pos := self.current_pos()) {
        report.error(msg, pos);
    }

    #[inline]
    func warn(self, msg: string, pos: token.Pos := self.current_pos()) {
        report.warn(msg, pos);
    }

    #[inline]
    func error_builder(self, msg: string, pos: token.Pos := self.current_pos()) -> report.ReportBuilder {
        return report.error_builder(msg, pos);
    }

    #[inline]
    func warn_builder(self, msg: string, pos: token.Pos := self.current_pos()) -> report.ReportBuilder {
        return report.warn_builder(msg, pos);
    }
}

<<<<<<< HEAD
=======
// NOTE: this function doesn't do any decoding... it just replaces '\xc0' with
// the byte 0xc0
func decode_h_escape_single(str: string, idx: uint) -> (uint, string) {
    end_idx := idx + 4; // "\xXX".len == 4
    return (
        end_idx,
        @as(uint8, str[idx + 2..end_idx].parse_uint(16, 8) catch 0).to_string()
    );
}

// only handle single-byte inline escapes like '\xc0'
func decode_h_escapes(s: string, start: uint, escapes_pos: []uint) -> string {
    if escapes_pos.is_empty() {
        return s;
    }
    mut ss := @vec(string, escapes_pos.len * 2 + 1);
    ss.push(s[..escapes_pos[escapes_pos.len - 1] - start]);
    for i, pos in escapes_pos {
        idx := pos - start;
        (end_idx, segment) := decode_h_escape_single(s, idx);
        ss.push(segment);
        ss.push(if i + 1 < escapes_pos.len {
            s[end_idx..escapes_pos[i + 1] - start]
        } else {
            s[end_idx..]
        });
    }
    return utils.join(ss, "");
}

>>>>>>> 2bbb9eb0
// handle single-byte inline octal escapes like '\###'
// NOTE: this function doesn't do any decoding... it just replaces '\141' with
// the byte 0o141
func decode_o_escapes(s: string, start: uint, escapes_pos: []uint) -> string {
    if escapes_pos.is_empty() {
        return s;
    }
    mut ss := @vec(string, escapes_pos.len);
    // everything before the first escape code position
    ss.push(s[..escapes_pos[escapes_pos.len - 1] - start]);
    for i, pos in escapes_pos {
        idx := pos - start;
        end_idx := idx + 4; // "\XXX".len == 4
        ss.push(
            @as(uint8, s[idx + 1..end_idx].parse_uint(8, 8) catch 0).to_string()
        );
        ss.push(if i + 1 < escapes_pos.len {
            s[end_idx..escapes_pos[i + 1] - start]
        } else {
            s[end_idx..]
        });
    }
    return utils.join(ss, "");
}

func decode_u_escape_single(str: string, idx: uint) -> (uint, string) {
    end_idx := idx + 6; // "\uXXXX".len == 6
    escaped_code_point := str[idx + 2..end_idx].parse_uint(16, 32) catch 0;
    return (end_idx, @as(uint32, escaped_code_point).to_string());
}

// decode the flagged unicode escape sequences into their utf-8 bytes
func decode_unicode_escaped_rune(str: string) -> string {
    (end_idx, segment) := decode_u_escape_single(str, 0);
    return if str.len == end_idx {
        segment
    } else {
        mut ss := @vec(string, 2);
        ss.push(segment);
        ss.push(str[end_idx..]);
        utils.join(ss, "")
    };
}

func trim_slash_line_break(s: string) -> string {
    (mut start: uint, mut ret_str) := (0, s);
    while idx := ret_str.index_after_of("\\\n", start) {
        ret_str = ret_str[..idx].concat(ret_str[idx + 2..].trim_left(" \n\t\v\f\r"));
        start = idx;
    }
    return ret_str;
}

#[inline]
func number_literal_without_separator(lit: string) -> string {
    return if lit.contains("_") {
        mut sb := strings.Builder.new(lit.len - lit.count("_"));
        for ch in lit.as_bytes() {
            if ch != b'_' {
                sb.write_byte(ch);
            }
        }
        sb.to_string()
    } else {
        lit
    };
}<|MERGE_RESOLUTION|>--- conflicted
+++ resolved
@@ -278,39 +278,6 @@
     }
 }
 
-<<<<<<< HEAD
-=======
-// NOTE: this function doesn't do any decoding... it just replaces '\xc0' with
-// the byte 0xc0
-func decode_h_escape_single(str: string, idx: uint) -> (uint, string) {
-    end_idx := idx + 4; // "\xXX".len == 4
-    return (
-        end_idx,
-        @as(uint8, str[idx + 2..end_idx].parse_uint(16, 8) catch 0).to_string()
-    );
-}
-
-// only handle single-byte inline escapes like '\xc0'
-func decode_h_escapes(s: string, start: uint, escapes_pos: []uint) -> string {
-    if escapes_pos.is_empty() {
-        return s;
-    }
-    mut ss := @vec(string, escapes_pos.len * 2 + 1);
-    ss.push(s[..escapes_pos[escapes_pos.len - 1] - start]);
-    for i, pos in escapes_pos {
-        idx := pos - start;
-        (end_idx, segment) := decode_h_escape_single(s, idx);
-        ss.push(segment);
-        ss.push(if i + 1 < escapes_pos.len {
-            s[end_idx..escapes_pos[i + 1] - start]
-        } else {
-            s[end_idx..]
-        });
-    }
-    return utils.join(ss, "");
-}
-
->>>>>>> 2bbb9eb0
 // handle single-byte inline octal escapes like '\###'
 // NOTE: this function doesn't do any decoding... it just replaces '\141' with
 // the byte 0o141
