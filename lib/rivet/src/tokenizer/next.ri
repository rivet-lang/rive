// Copyright (C) 2023 The Rivet Developers. All rights reserved.
// Use of this source code is governed by an MIT license that can
// be found in the LICENSE file.

import ../token;
import ../utils;

import { LF, CR } from ../utils;

const SINGLE_QUOTE: uint8 := 0x27; // `'`
const BACKSLASH: uint8 := 0x5C; // '\'

extend Tokenizer {
    public func next(mut self) -> token.Token {
        while {
            cidx := self.tidx;
            self.tidx += 1;
            return if cidx >= self.all_tokens.len {
                self.end_of_file()
            } else {
                self.all_tokens[cidx]
            };
        }
        return self.new_eof_token();
    }

    func internal_next(mut self) -> token.Token {
        while {
            if self.is_started {
                self.pos += 1;
            } else {
                self.is_started = true;
            }
            self.skip_whitespace();
            if self.pos >= self.text.len {
                return self.new_eof_token();
            }
            ch := self.current_char();
            nextc := self.look_ahead(1);
            if utils.is_name_char(ch) {
                name := self.read_name();
                return self.new_token(token.lookup(name), name, name.len);
            } else if ch.is_digit() {
                // decimals with 0 prefix = error
                if ch == b'0' and nextc.is_digit() {
                    self.pos -= 1;
                    mut err := self.error_builder(
                        "leading zeros in decimal integer literals are not permitted"
                    );
                    err.add_help("use an `0o` prefix for octal integers");
                    err.emit();
                    self.pos += 1;
                }
                lit := self.read_number();
                return self.new_token(.Number, number_literal_without_separator(lit), lit.len);
            }
            // delimiters and operators
            match ch {
                b'+' -> {
                    if nextc == b'=' {
                        self.pos += 1;
                        return self.new_token(.PlusAssign, len: 2);
                    }
                    return self.new_token(.Plus);
                },
                b'-' -> {
                    if nextc == b'>' {
                        self.pos += 1;
                        return self.new_token(.Arrow, len: 2);
                    } else if nextc == b'=' {
                        self.pos += 1;
                        return self.new_token(.MinusAssign, len: 2);
                    }
                    return self.new_token(.Minus);
                },
                b'*' -> {
                    if nextc == b'=' {
                        self.pos += 1;
                        return self.new_token(.MulAssign, len: 2);
                    }
                    return self.new_token(.Mul);
                },
                b'/' -> {
                    if nextc == b'=' {
                        self.pos += 1;
                        return self.new_token(.DivAssign, len: 2);
                    } else if nextc == b'/' {
                        is_doc_comment := self.look_ahead(2) == b'/';
                        bytes_to_skip: uint := if is_doc_comment { 3 } else { 2 };
                        start_pos := self.pos + bytes_to_skip;
                        self.ignore_line();
                        end_pos := self.pos;
                        if self.text[self.pos - 1] != CR {
                            self.pos -= 1;
                            self.line -= 1;
                        }
                        if (is_doc_comment and self.prefs.is_docs) or self.prefs.is_fmt {
                            mut comment := self.text[start_pos..end_pos];
                            // find out if this comment is on its own line (for rivet format)
                            mut is_separate_line_comment := true;
                            mut j := start_pos - bytes_to_skip;
                            while j >= 0 and self.text[j] != LF : j -= 1 {
                                if self.text[j] !in [b'\t', b' '] {
                                    is_separate_line_comment = false;
                                    break;
                                }
                            }
                            if is_separate_line_comment {
                                // NOTE: ´\x01´ is used to preserve the initial whitespace in
                                // comments that are on a separate line
                                comment = "\x01".concat(comment);
                            }
                            return self.new_token(
                                if is_doc_comment {
                                    .DocComment
                                } else {
                                    .Comment
                                }, comment, comment.len
                            );
                        }
                        continue;
                    } else if nextc == b'*' {
                        start_pos := self.pos;
                        start_line := self.line;
                        start_col := utils.max(1, self.current_column()) - 1;
                        self.pos += 1;
                        mut nest_count := 1;
                        while nest_count > 0 and self.pos < self.text.len - 1 {
                            self.pos += 1;
                            if self.current_char() == LF {
                                self.inc_line_number();
                                continue;
                            }
                            if self.matches("/*", self.pos) {
                                nest_count += 1;
                                continue;
                            }
                            if self.matches("*/", self.pos) {
                                nest_count -= 1;
                            }
                        }
                        end_pos := self.pos;
                        self.pos += 1;
                        if self.pos >= self.text.len {
                            self.pos = start_pos;
                            self.error("comment not terminated");
                            break;
                        }
                        if self.prefs.is_fmt {
                            line := self.text[start_pos + 2..end_pos];
                            return self.new_multiline_token(
                                .Comment, line, line.len, start_line, self.line, start_col
                            );
                        }
                        continue;
                    }
                    return self.new_token(.Div);
                },
                b'%' -> {
                    if nextc == b'=' {
                        self.pos += 1;
                        return self.new_token(.ModAssign, len: 2);
                    }
                    return self.new_token(.Mod);
                },
                b'@' -> return self.new_token(.At),
                b'=' -> {
                    if nextc == b'=' {
                        self.pos += 1;
                        return self.new_token(.Eq, len: 2);
                    }
                    return self.new_token(.Assign);
                },
                b'<' -> {
                    if nextc == b'=' {
                        self.pos += 1;
                        return self.new_token(.Le, len: 2);
                    }
                    return self.new_token(.Lt);
                },
                b'>' -> {
                    if nextc == b'=' {
                        self.pos += 1;
                        return self.new_token(.Ge, len: 2);
                    }
                    return self.new_token(.Gt);
                },
                b'.' -> {
                    if nextc == b'.' and self.look_ahead(2) == b'.' {
                        self.pos += 2;
                        return self.new_token(.Ellipsis, len: 3);
                    } else if nextc == b'.' {
                        self.pos += 1;
                        return self.new_token(.DotDot, len: 2);
                    }
                    return self.new_token(.Dot);
                },
                b',' -> return self.new_token(.Comma),
                b':' -> {
                    if nextc == b'=' {
                        self.pos += 1;
                        return self.new_token(.DeclAssign, len: 2);
                    }
                    return self.new_token(.Colon);
                },
                b';' -> return self.new_token(.Semicolon),
                b'?' -> {
                    if nextc == b'?' {
                        self.pos += 2;
                        return self.new_token(.OrElse, len: 2);
                    }
                    return self.new_token(.Question);
                },
                b'#' -> {
                    if nextc == b'[' or nextc == b'!' {
                        return self.new_token(.Hash);
                    }
                    self.pp_directive();
                    continue;
                },
                b'&' -> {
                    if nextc == b'=' {
                        self.pos += 1;
                        return self.new_token(.AmpAssign, len: 2);
                    }
                    return self.new_token(.Amp);
                },
                b'!' -> {
                    is_s_or_n := self.look_ahead(2) in [b's', b'n'];
                    if nextc == b'i' and is_s_or_n and self.look_ahead(3).is_space() {
                        self.pos += 2;
                        ch2 := self.current_char();
                        if ch2 == b's' {
                            return self.new_token(.KwNotIs, len: 2);
                        } else if ch2 == b'n' {
                            return self.new_token(.KwNotIn, len: 2);
                        }
                    } else if nextc == b'=' {
                        self.pos += 1;
                        return self.new_token(.Ne, len: 2);
                    }
                    return self.new_token(.Bang);
                },
                b'|' -> {
                    if nextc == b'=' {
                        self.pos += 1;
                        return self.new_token(.PipeAssign, len: 2);
                    }
                    return self.new_token(.Pipe);
                },
                b'~' -> return self.new_token(.BitNot),
                b'^' -> {
                    if nextc == b'=' {
                        self.pos += 1;
                        return self.new_token(.XorAssign, len: 2);
                    }
                    return self.new_token(.Xor);
                },
                b'{' -> return self.new_token(.Lbrace),
                b'}' -> return self.new_token(.Rbrace),
                b'[' -> return self.new_token(.Lbracket),
                b']' -> return self.new_token(.Rbracket),
                b'(' -> return self.new_token(.Lparen),
                b')' -> return self.new_token(.Rparen),
                SINGLE_QUOTE -> {
                    lit := self.read_char();
                    return self.new_token(.Char, lit, lit.len + 2);
                },
                b'"' -> {
                    start_line := self.line;
                    start_col := utils.max(1, self.current_column()) - 1;
                    lit := self.read_string();
                    return  if start_line == self.line {
                        self.new_token(.String, lit, lit.len + 2)
                    } else {
                        self.new_multiline_token(
                            .String, lit, lit.len + 2, start_line, self.line, start_col
                        )
                    };
                },
                else -> {
                    self.invalid_character();
                    break;
                }
            }
        }
        return self.new_eof_token();
    }

    func read_name(mut self) -> string {
        start := self.pos;
        self.pos += 1;
        while self.pos < self.text.len {
            c := self.current_char();
            if utils.is_name_char(c) or c.is_digit() {
                self.pos += 1;
                continue;
            }
            break;
        }
        lit := self.text[start..self.pos].clone();
        self.pos -= 1; // fix pos
        return lit;
    }

    #[inline]
    func read_number(mut self) -> string {
        return match {
            self.matches("0x", self.pos) -> self.read_hex_number(),
            self.matches("0b", self.pos) -> self.read_bin_number(),
            self.matches("0o", self.pos) -> self.read_oct_number(),
            else -> self.read_dec_number()
        };
    }

    func read_hex_number(mut self) -> string {
        start := self.pos;
        self.pos += 2; // skip '0x'
        if self.pos < self.text.len and self.current_char() == NUM_SEP {
            self.pos -= 1;
            self.error("separator `_` is only valid between digits in a numeric literal");
            self.pos += 1;
        }

        while self.pos < self.text.len : self.pos += 1 {
            ch := self.current_char();
            if ch == NUM_SEP and self.text[self.pos - 1] == NUM_SEP {
                self.pos -= 1;
                self.error("cannot use `_` consecutively in a numeric literal");
                self.pos += 1;
            }
            if !ch.is_hex_digit() and ch != NUM_SEP {
                if !ch.is_letter() {
                    break;
                } else {
                    self.pos -= 1;
                    self.error(
                        "this hexadecimal number has unsuitable digit `{}`".fmt(
                            ch.to_ascii()
                        )
                    );
                    self.pos += 1;
                }
            }
        }

        if self.text[self.pos - 1] == NUM_SEP {
            self.error("cannot use `_` at the end of a numeric literal");
        } else if start + 2 == self.pos {
            self.pos -= 1;
            self.error("number part of this hexadecimal is not provided");
            self.pos += 1;
        }

        lit := self.text[start..self.pos].clone();
        self.pos -= 1; // fix pos
        return lit;
    }

    func read_bin_number(mut self) -> string {
        start := self.pos;
        self.pos += 2; // skip '0b'
        if self.pos < self.text.len and self.current_char() == NUM_SEP {
            self.pos -= 1;
            self.error("separator `_` is only valid between digits in a numeric literal");
            self.pos += 1;
        }

        while self.pos < self.text.len : self.pos += 1 {
            ch := self.current_char();
            if ch == NUM_SEP and self.text[self.pos - 1] == NUM_SEP {
                self.pos -= 1;
                self.error("cannot use `_` consecutively in a numeric literal");
                self.pos += 1;
            }

            if !ch.is_bin_digit() and ch != NUM_SEP {
                if !ch.is_digit() and !ch.is_letter() {
                    break;
                } else {
                    self.pos -= 1;
                    self.error(
                        "this binary number has unsuitable digit `{}`".fmt(
                            ch.to_ascii()
                        )
                    );
                    self.pos += 1;
                }
            }
        }

        if self.text[self.pos - 1] == NUM_SEP {
            self.pos -= 1;
            self.error("cannot use `_` at the end of a numeric literal");
            self.pos += 1;
        } else if start + 2 == self.pos {
            self.pos -= 1;
            self.error("number part of this binary is not provided");
            self.pos += 1;
        }

        lit := self.text[start..self.pos].clone();
        self.pos -= 1; // fix pos
        return lit;
    }

    func read_oct_number(mut self) -> string {
        start := self.pos;
        self.pos += 2; // skip '0o'
        if self.pos < self.text.len and self.current_char() == NUM_SEP {
            self.pos -= 1;
            self.error("separator `_` is only valid between digits in a numeric literal");
            self.pos += 1;
        }

        while self.pos < self.text.len : self.pos += 1 {
            ch := self.current_char();
            if ch == NUM_SEP and self.text[self.pos - 1] == NUM_SEP {
                self.pos -= 1;
                self.error("cannot use `_` consecutively in a numeric literal");
                self.pos += 1;
            }

            if !ch.is_oct_digit() and ch != NUM_SEP {
                if !ch.is_digit() and !ch.is_letter() {
                    break;
                } else {
                    self.pos -= 1;
                    self.error(
                        "this octal number has unsuitable digit `{}`".fmt(
                            ch.to_ascii()
                        )
                    );
                    self.pos += 1;
                }
            }
        }

        if self.text[self.pos - 1] == NUM_SEP {
            self.pos -= 1;
            self.error("cannot use `_` at the end of a numeric literal");
            self.pos += 1;
        } else if start + 2 == self.pos {
            self.pos -= 1;
            self.error("number part of this octal is not provided");
            self.pos += 1;
        }

        lit := self.text[start..self.pos].clone();
        self.pos -= 1; // fix pos
        return lit;
    }

    func read_dec_number(mut self) -> string {
        start := self.pos;
        if self.pos < self.text.len and self.current_char() == NUM_SEP {
            self.pos -= 1;
            self.error("separator `_` is only valid between digits in a numeric literal");
            self.pos += 1;
        }

        while self.pos < self.text.len : self.pos += 1 {
            ch := self.current_char();
            if ch == NUM_SEP and self.text[self.pos - 1] == NUM_SEP {
                self.pos -= 1;
                self.error("cannot use `_` consecutively in a numeric literal");
                self.pos += 1;
            }
            if !ch.is_digit() and ch != NUM_SEP {
                if !ch.is_letter() or ch in [b'e', b'E'] {
                    break;
                } else {
                    self.pos -= 1;
                    self.error(
                        "this number has unsuitable digit `{}`".fmt(
                            ch.to_ascii()
                        )
                    );
                    self.pos += 1;
                }
            }
        }

        if self.text[self.pos - 1] == NUM_SEP {
            self.pos -= 1;
            self.error("cannot use `_` at the end of a numeric literal");
            self.pos += 1;
        }

        mut call_method := false; // true for, e.g., 5.method(), 5.5.method(), 5e5.method()
        mut is_range := false; // true for, e.g., 5..10
        // fractional part
        if self.pos < self.text.len and self.text[self.pos] == b'.' {
            self.pos += 1;
            if self.pos < self.text.len {
                // 16.6, 16.6.to_string()
                if self.text[self.pos].is_digit() {
                    while self.pos < self.text.len : self.pos += 1 {
                        c := self.current_char();
                        if !c.is_digit() {
                            if !c.is_letter() or c in [b'e', b'E'] {
                                // 16.6.to_string()
                                if c == b'.' and self.look_ahead(1).is_letter() {
                                    call_method = true;
                                }
                                break;
                            } else {
                                self.error(
                                    "this number has unsuitable digit `{}`".fmt(
                                        c.to_ascii()
                                    )
                                );
                            }
                        }
                    }
                } else if self.current_char() == b'.' {
                    // 4.. a range
                    is_range = true;
                    self.pos -= 1;
                } else if self.current_char() in [b'e', b'E'] {
                    // 6.e6
                } else if self.current_char().is_letter() {
                    // 16.to_string()
                    call_method = true;
                    self.pos -= 1;
                } else {
                    // 6.
                    self.pos -= 1;
                    mut err := self.error_builder(
                        "float literals should have a digit after the decimal point"
                    );
                    err.add_help(
                        "use `{0}.0` instead of `{0}`".fmt(self.text[start..self.pos])
                    );
                    err.emit();
                    self.pos += 1;
                }
            }
        }
        // exponential part
        mut has_exp := false;
        if self.pos < self.text.len and self.current_char() in [b'e', b'E'] {
            has_exp = true;
            self.pos += 1;
            if self.pos < self.text.len and self.current_char() in [b'-', b'+'] {
                self.pos += 1;
            }
            while self.pos < self.text.len : self.pos += 1 {
                c2 := self.current_char();
                if !c2.is_digit() {
                    if !c2.is_letter() {
                        // 6e6.to_string()
                        if c2 == b'.' and self.look_ahead(1).is_letter() {
                            call_method = true;
                        }
                        break;
                    } else {
                        self.error("this number has unsuitable digit `{}`".fmt(c2.to_ascii()));
                    }
                }
            }
        }
        if self.text[self.pos - 1] in [b'e', b'E'] {
            self.pos -= 1;
            self.error("exponent has no digits");
            self.pos += 1;
        } else if self.current_char() == b'.' and !is_range and !call_method {
            self.pos -= 1;
            if has_exp {
                self.error("exponential part should be integer");
            } else {
                self.error("too many decimal points in number");
            }
            self.pos += 1;
        }
        lit := self.text[start..self.pos].clone();
        self.pos -= 1; // fix pos
        return lit;
    }

    func read_char(mut self) -> string {
        pos := self.current_pos();
        mut len: uint := 0;
        start := self.pos;

        // set flags for advanced escapes first
        escaped_hex := self.matches("\\x", start + 1);
        escaped_unicode := self.matches("\\u", start + 1);
        escaped_octal := !escaped_hex and !escaped_unicode and self.matches("\\", start + 1);

        while {
            self.pos += 1;
            ch := self.current_char();
            if self.pos >= self.text.len {
                self.error("unfinished character literal", pos);
                break;
            }
            if ch != BACKSLASH {
                len += 1;
            }
            double_slash := self.matches(r"\\", self.pos - 2);
            if ch == SINGLE_QUOTE and (
                self.text[self.pos - 1] != BACKSLASH or double_slash
            ) {
                if double_slash {
                    len += 1;
                }
                break;
            }
        }
        len -= 1;

        mut ch := self.text[start + 1..self.pos].clone();
        if self.prefs.is_fmt {
            return ch;
        }
        if len != 1 {
            // the string inside the backticks is longer than one character
            // but we might only have one rune... attempt to decode escapes
            // if the content expresses an escape code, it will have an even
            // number of characters e.g. (octal) \141 (hex) \x61 or (unicode)
            // \u2605 we don't handle binary escape codes in rune literals.
            orig := ch;
            if ch.len % 2 == 0 and (escaped_hex or escaped_unicode or escaped_octal) {
                if escaped_unicode {
                    // there can only be one, so attempt to decode it now
                    ch = decode_unicode_escaped_rune(ch);
                } else {
                    // find escape sequence start positions
                    mut escapes_pos := @vec(uint);
                    for i, v in ch.as_bytes() {
                        if v == BACKSLASH {
                            escapes_pos.push(i);
                        }
                    }
                    ch = if escaped_hex {
                        self.decode_h_escapes(ch, 0, escapes_pos)
                    } else {
                        decode_o_escapes(ch, 0, escapes_pos)
                    };
                }
            }
            u := ch.as_runes();
            if u.len != 1 {
                if escaped_hex or escaped_unicode {
                    mut err := self.error_builder(
                        "invalid character literal (`{}` -> `{}`)".fmt(orig, ch),
                        pos
                    );
                    err.add_note("escape sequence did not refer to a singular rune");
                    err.emit();
                } else if u.len == 0 {
                    mut err := self.error_builder("empty character literal", pos);
                    err.add_help("if you meant to write a string literal, use double quotes");
                    err.emit();
                } else {
                    mut err := self.error_builder(
                        "character literal may only contain one codepoint", pos
                    );
                    err.add_help("if you meant to write a string literal, use double quotes");
                    err.emit();
                }
            }
        }
        return ch;
    }

    func read_string(mut self) -> string {
        start := self.pos + 1;
        self.pos -= 1;
        pos := self.current_pos();
        self.pos += 1;
        start_char := self.current_char();
        mut backslash_count := if start_char == BACKSLASH { 1 } else { 0 };
        is_raw := self.pos > 0 and self.text[self.pos - 1] == b'r';
        is_cstr := self.pos > 0 and self.text[self.pos - 1] == b'c';
        mut n_cr_chars := 0;
        if start_char == LF {
            self.inc_line_number();
        }
        mut u_escapes_pos := @vec(uint); // pos list of \uXXXX
        mut h_escapes_pos := @vec(uint); // pos list of \xXX
        while {
            self.pos += 1;
            if self.pos >= self.text.len {
                self.error("unfinished string literal", pos);
                return "";
            }
            c := self.current_char();
            if c == BACKSLASH {
                backslash_count += 1;
            }
            // end of string
            if c == b'"' and (is_raw or backslash_count % 2 == 0) {
                break; // handle "\\" at the end: "123\\"
            }
            if c == CR {
                n_cr_chars += 1;
            }
            if c == LF {
                self.inc_line_number();
            }
            // escape `\x` or `\u`
            if backslash_count % 2 == 1 and !(is_raw or is_cstr) {
                // escape `\x`
                if c == b'x' {
                    if self.look_ahead(1) == b'"' or !(
                        self.look_ahead(1).is_hex_digit() and
                        self.look_ahead(2).is_hex_digit()
                    ) {
                        self.error(r"`\x` used without two following hex digits", pos);
                    }
                    h_escapes_pos.push(self.pos - 1);
                } else if c == b'u' { // escape `\u`
                    if self.look_ahead(1) == b'"' or self.look_ahead(2) == b'"'
                        or self.look_ahead(3) == b'"' or self.look_ahead(4) == b'"'
                        or !self.look_ahead(1).is_hex_digit()
                        or !self.look_ahead(2).is_hex_digit()
                        or !self.look_ahead(3).is_hex_digit()
                        or !self.look_ahead(4).is_hex_digit() {
                        self.error(r"`\u` incomplete unicode character value", pos);
                    }
                    u_escapes_pos.push(self.pos - 1);
                } else if c !in [b'x', b'u', b'e', b'n', b'r', b't', b'v', b'a', b'f', b'b',
                    b'\\', b'@', b'?', b'{', b'}', b'\'', b'"', b'$'] and !c.is_digit() {
                    // unknown escape sequence
                    self.pos -= 1;
                    self.error(
                        "unknown escape sequence `{}`".fmt(c.to_ascii()),
                        self.current_pos()
                    );
                    self.pos += 1;
                }
            }
            if c != BACKSLASH {
                backslash_count = 0;
            }
        }

        mut lit := "";
        if start <= self.pos {
            lit = self.text[start..self.pos].clone();
<<<<<<< HEAD
            if !self.prefs.is_fmt {
                mut segment_idx: uint := 0;
                mut str_segments := @vec(string);
                if u_escapes_pos.len + h_escapes_pos.len > 0 {
                    mut all_pos := @vec(uint, u_escapes_pos.len + h_escapes_pos.len);
                    for pos1 in u_escapes_pos {
                        all_pos.push(pos1);
=======
            mut segment_idx: uint := 0;
            mut str_segments := @vec(string);
            if u_escapes_pos.len + h_escapes_pos.len > 0 {
                mut all_pos := @vec(uint, u_escapes_pos.len + h_escapes_pos.len);
                for pos1 in u_escapes_pos {
                    all_pos.push(pos1);
                }
                for pos1 in h_escapes_pos {
                    all_pos.push(pos1);
                }
                for pos1 in all_pos {
                    str_segments.push(lit[segment_idx..(pos1 - start)]);
                    segment_idx = pos1 - start;
                    if pos1 in u_escapes_pos {
                        (end_idx, segment) := decode_u_escape_single(lit, segment_idx);
                        str_segments.push(segment);
                        segment_idx = end_idx;
>>>>>>> ce04b51e
                    }
                    for pos1 in h_escapes_pos {
                        all_pos.push(pos1);
                    }
                    for pos1 in all_pos {
                        str_segments.push(lit[segment_idx..(pos1 - start)]);
                        segment_idx = pos1 - start;
                        if pos1 in u_escapes_pos {
                            (end_idx, segment) := decode_u_escape_single(lit, segment_idx);
                            str_segments.push(segment);
                            segment_idx = end_idx;
                        }
                        if pos1 in h_escapes_pos {
                            (end_idx, segment) := self.decode_h_escape_single(lit, segment_idx);
                            str_segments.push(segment);
                            segment_idx = end_idx;
                        }
                    }
                }
                if segment_idx < lit.len {
                    str_segments.push(lit[segment_idx..]);
                }
                lit = utils.join(str_segments, "");
            }
            if n_cr_chars > 0 {
                lit = lit.replace("\r", "");
            }
            if lit.contains("\\\n") {
                lit = trim_slash_line_break(lit);
            }
        }

        return lit;
    }
}<|MERGE_RESOLUTION|>--- conflicted
+++ resolved
@@ -740,7 +740,6 @@
         mut lit := "";
         if start <= self.pos {
             lit = self.text[start..self.pos].clone();
-<<<<<<< HEAD
             if !self.prefs.is_fmt {
                 mut segment_idx: uint := 0;
                 mut str_segments := @vec(string);
@@ -748,25 +747,6 @@
                     mut all_pos := @vec(uint, u_escapes_pos.len + h_escapes_pos.len);
                     for pos1 in u_escapes_pos {
                         all_pos.push(pos1);
-=======
-            mut segment_idx: uint := 0;
-            mut str_segments := @vec(string);
-            if u_escapes_pos.len + h_escapes_pos.len > 0 {
-                mut all_pos := @vec(uint, u_escapes_pos.len + h_escapes_pos.len);
-                for pos1 in u_escapes_pos {
-                    all_pos.push(pos1);
-                }
-                for pos1 in h_escapes_pos {
-                    all_pos.push(pos1);
-                }
-                for pos1 in all_pos {
-                    str_segments.push(lit[segment_idx..(pos1 - start)]);
-                    segment_idx = pos1 - start;
-                    if pos1 in u_escapes_pos {
-                        (end_idx, segment) := decode_u_escape_single(lit, segment_idx);
-                        str_segments.push(segment);
-                        segment_idx = end_idx;
->>>>>>> ce04b51e
                     }
                     for pos1 in h_escapes_pos {
                         all_pos.push(pos1);
