--- conflicted
+++ resolved
@@ -9,106 +9,7 @@
 from ..token import Kind, OVERLOADABLE_OPERATORS_STR, NO_POS
 
 from .c import CGen
-<<<<<<< HEAD
-
-def prefix_type(tt):
-    prefix = ""
-    if isinstance(tt, type.Ptr):
-        _t = tt
-        while isinstance(_t, type.Ptr):
-            prefix += "ptr_"
-            if _t.is_mut:
-                prefix += "mut_"
-            _t = _t.typ
-        prefix += prefix_type(tt.typ)
-    elif isinstance(tt, type.Ptr):
-        prefix += "ref_"
-        if tt.is_mut:
-            prefix += "mut_"
-        prefix += prefix_type(tt.typ)
-    elif isinstance(tt, type.Option):
-        prefix += "opt_" + prefix_type(tt.typ)
-    return prefix
-
-def mangle_type(typ):
-    if isinstance(typ, type.Func):
-        s = "fn_"
-        if typ.is_unsafe:
-            s += "unsafe_"
-        if typ.is_extern:
-            s += f"extern_{typ.abi}_"
-        if typ.is_method:
-            s += "m_"
-        if typ.self_is_mut:
-            s += "_sm_"
-        elif typ.self_is_ptr:
-            s += "_sr_"
-        if typ.is_variadic:
-            s += "_v_"
-        s += f"_args{len(typ.args)}"
-        return s
-    return f"{prefix_type(typ)}{mangle_symbol(typ.symbol())}"
-
-def mangle_symbol(s):
-    if len(s.mangled_name) > 0:
-        return s.mangled_name
-    res = []
-    root = s
-    while True:
-        if s.is_universe:
-            break
-        if isinstance(s, sym.Mod):
-            s.mangled_name = "".join([
-                f"{len(n)}{n}" for n in s.name.split(".")
-            ])
-            res.insert(0, s.mangled_name)
-        elif isinstance(s, sym.Type):
-            if s.kind == TypeKind.Tuple:
-                name = "Tuple_"
-                for i, tt in enumerate(s.info.types):
-                    name += mangle_type(tt)
-                    if i < len(s.info.types) - 1:
-                        name += "_"
-                name = f"{len(name)}{name}"
-                res.insert(0, name)
-                s.mangled_name = name
-            elif s.kind == TypeKind.Vec:
-                res.insert(0, "4core8DynArray")
-                s.mangled_name = "_R4core8DynArray"
-            elif s.kind == TypeKind.Array:
-                name = f"Array_{mangle_type(s.info.elem_typ)}_{s.info.size}"
-                name = f"{len(name)}{name}"
-                res.insert(0, name)
-                s.mangled_name = name
-            elif s.kind == TypeKind.String:
-                res.insert(0, "4core6string")
-                s.mangled_name = "_R4core6string"
-            else:
-                res.insert(0, f"{len(s.name)}{s.name}")
-        elif s.name in OVERLOADABLE_OPERATORS_STR:
-            name = OVERLOADABLE_OPERATORS_STR[s.name]
-            name = f"{len(name)}{name}"
-            res.insert(0, name)
-            s.mangled_name = name
-        else:
-            res.insert(0, f"{len(s.name)}{s.name}")
-        if s.parent == None:
-            break
-        else:
-            s = s.parent
-    res.insert(0, "_R")
-
-    if isinstance(root, sym.Func):
-        if root.is_method:
-            res.append("M")
-        else:
-            res.append("F")
-
-    root.mangled_name = "".join(res)
-    return root.mangled_name
-=======
 from . import ir, cg_utils
->>>>>>> caba9ad4
 
 class TestInfo:
     def __init__(self, name, func):
@@ -1947,13 +1848,8 @@
                 left_sym = expr_left_typ.symbol()
                 right_sym = expr.right.typ.symbol()
                 contains_method = f"contains_{right_sym.id}"
-<<<<<<< HEAD
-                right_is_vector = right_sym.kind == sym.TypeKind.Vec
-                if right_is_vector:
-=======
                 right_is_dyn_array = right_sym.kind == sym.TypeKind.DynArray
                 if right_is_dyn_array:
->>>>>>> caba9ad4
                     full_name = f"_R4core8DynArray{len(contains_method)}{contains_method}"
                 else:
                     full_name = f"_R4core5Array{len(contains_method)}{contains_method}"
@@ -2008,15 +1904,9 @@
                                     ir.InstKind.Cast, [
                                         ir.Inst(
                                             ir.InstKind.Call, [
-<<<<<<< HEAD
-                                                ir.
-                                                Name("_R4core8DynArray7raw_getM"),
-                                                self_idx_, inc_v
-=======
                                                 ir.Name(
                                                     "_R4core8DynArray7raw_getM"
                                                 ), self_idx_, inc_v
->>>>>>> caba9ad4
                                             ]
                                         ),
                                         self.ir_type(expr_left_typ).ptr()
