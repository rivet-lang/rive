# Copyright (C) 2023 The Rivet Developers. All rights reserved.
# Use of this source code is governed by an MIT license that can
# be found in the LICENSE file.

from .sym import TypeKind
from . import ast, parser, sym, type, report, utils

class Register:
    def __init__(self, comp):
        self.comp = comp
        self.source_file = None
        self.abi = sym.ABI.Rivet
        self.sym = None
        self.is_core_mod = False

    def walk_files(self, source_files):
        for sf in source_files:
            self.is_core_mod = sf.sym.is_core_mod()
            if self.comp.core_mod == None and self.is_core_mod:
                self.comp.core_mod = sf.sym
            self.sym = sf.sym
            self.source_file = sf
            self.walk_decls(self.source_file.decls)
        self.comp.throwable_t = type.Type(self.comp.throwable_sym)

    def walk_decls(self, decls):
        for decl in decls:
            old_abi = self.abi
            old_sym = self.sym
            if isinstance(decl, ast.ImportDecl):
                if len(decl.import_list) == 0:
                    if decl.is_public:
                        try:
                            self.sym.add(
                                sym.SymRef(
                                    decl.is_public, decl.alias, decl.mod_sym
                                )
                            )
                        except utils.CompilerError as e:
                            report.error(e.args[0], decl.pos)
                    else:
                        self.source_file.imported_symbols[decl.alias
                                                          ] = decl.mod_sym
                if decl.glob:
                    for symbol in decl.mod_sym.syms:
                        if not symbol.is_public:
                            continue
                        self.check_imported_symbol(symbol, decl.pos)
                        self.source_file.imported_symbols[symbol.name] = symbol
                for import_info in decl.import_list:
                    if import_info.name == "self":
                        self.source_file.imported_symbols[decl.alias
                                                          ] = decl.mod_sym
                    elif symbol := decl.mod_sym.find(import_info.name):
                        self.check_vis(symbol, import_info.pos)
                        self.check_imported_symbol(symbol, import_info.pos)
                        self.source_file.imported_symbols[import_info.alias
                                                          ] = symbol
                    else:
                        report.error(
                            f"could not find `{import_info.name}` in module `{decl.mod_sym.name}`",
                            import_info.pos
                        )
            elif isinstance(decl, ast.ExternDecl):
                self.abi = decl.abi
                self.walk_decls(decl.decls)
            elif isinstance(decl, ast.ConstDecl):
                decl.sym = sym.Const(
                    decl.is_public, decl.name, decl.typ, decl.expr
                )
                self.add_sym(decl.sym, decl.pos)
            elif isinstance(decl, ast.VarDecl):
                for v in decl.lefts:
                    try:
                        v_sym = sym.Var(
                            decl.is_public, v.is_mut, decl.is_extern, self.abi,
                            v.name, v.typ
                        )
                        v_sym.pos = decl.pos
                        self.source_file.sym.add(v_sym)
                        v.sym = v_sym
                    except utils.CompilerError as e:
                        report.error(e.args[0], v.pos)
            elif isinstance(decl, ast.AliasDecl):
                try:
                    if decl.is_typealias:
                        self.add_sym(
                            sym.Type(
                                decl.is_public, decl.name, TypeKind.Alias,
                                info = sym.AliasInfo(decl.parent)
                            ), decl.pos
                        )
                    else:
                        # updated later
                        decl.sym = sym.SymRef(
                            decl.is_public, decl.name, decl.parent
                        )
                        self.sym.add(decl.sym)
                except utils.CompilerError as e:
                    report.error(e.args[0], decl.pos)
            elif isinstance(decl, ast.TraitDecl):
                try:
                    decl.sym = self.sym.add_and_return(
                        sym.Type(
                            decl.is_public, decl.name, TypeKind.Trait,
                            info = sym.TraitInfo()
                        )
                    )
                    if self.is_core_mod and decl.name == "Throwable" and not self.comp.throwable_sym:
                        self.comp.throwable_sym = decl.sym
                    self.sym = decl.sym
                    self.walk_decls(decl.decls)
                except utils.CompilerError as e:
                    report.error(e.args[0], decl.pos)
            elif isinstance(decl, ast.StructDecl):
                try:
                    if self.is_core_mod and decl.name == "string":
                        decl.sym = self.comp.string_t.sym
                    else:
                        decl.sym = self.sym.add_and_return(
                            sym.Type(
                                decl.is_public, decl.name, TypeKind.Struct,
                                info = sym.StructInfo(
                                    decl.is_opaque,
                                    is_boxed = decl.attributes.has("boxed")
                                )
                            )
                        )
                        if self.is_core_mod and decl.name == "DynArray":
<<<<<<< HEAD
                            self.comp.vec_sym = decl.sym
=======
                            self.comp.dyn_array_sym = decl.sym
>>>>>>> caba9ad4
                    self.sym = decl.sym
                    self.walk_decls(decl.decls)
                except utils.CompilerError as e:
                    report.error(e.args[0], decl.pos)
            elif isinstance(decl, ast.EnumDecl):
                try:
                    info = sym.EnumInfo(decl.underlying_typ, decl.is_boxed)
                    decl.sym = self.sym.add_and_return(
                        sym.Type(decl.is_public, decl.name, TypeKind.Enum)
                    )
                    for variant in decl.variants:
                        if info.has_variant(variant.name):
                            report.error(
                                f"enum `{decl.name}` has duplicate variant `{variant.name}`",
                                decl.pos
                            )
                            continue
                        fields = list(
                            filter(
                                lambda d: isinstance(d, ast.FieldDecl),
                                variant.decls
                            )
                        )
                        if len(variant.decls) > 0:
                            variant_sym = decl.sym.add_and_return(
                                sym.Type(
                                    decl.is_public, variant.name,
                                    TypeKind.Struct,
                                    info = sym.StructInfo(False, True, True)
                                )
                            )
                            old_v_sym = self.sym
                            self.sym = variant_sym
                            self.walk_decls(variant.decls)
                            self.sym = old_v_sym
                            variant.typ = type.Type(variant_sym)
                        info.add_variant(
                            variant.name, variant.has_typ, variant.typ,
                            len(fields)
                        )
                    decl.sym.info = info
                    self.sym = decl.sym
                    self.walk_decls(decl.decls)
                except utils.CompilerError as e:
                    report.error(e.args[0], decl.pos)
            elif isinstance(decl, ast.FieldDecl):
                if self.sym.has_field(decl.name):
                    report.error(
                        f"{self.sym.typeof()} `{self.sym.name}` has duplicate field `{decl.name}`",
                        decl.pos
                    )
                else:
                    self.sym.fields.append(
                        sym.Field(
                            decl.name, decl.is_mut, decl.is_public, decl.typ,
                            decl.has_def_expr, decl.def_expr
                        )
                    )
            elif isinstance(decl, ast.ExtendDecl):
                if isinstance(decl.typ, type.Type):
                    if decl.typ.sym != None:
                        self.sym = decl.typ.sym
                    elif isinstance(decl.typ.expr, ast.Ident):
                        if typ_sym := self.sym.find(decl.typ.expr.name):
                            self.sym = typ_sym
                        else:
                            self.sym = self.sym.add_and_return(
                                sym.Type(
                                    False, decl.typ.expr.name,
                                    TypeKind.Placeholder
                                )
                            )
                    else:
                        report.error(
                            f"invalid type `{decl.typ}` to extend", decl.pos
                        )
                        continue
                    self.walk_decls(decl.decls)
                else:
                    report.error(
                        f"invalid type `{decl.typ}` to extend", decl.pos
                    )
            elif isinstance(decl, ast.FuncDecl):
                try:
                    decl.sym = self.sym.add_and_return(
                        sym.Func(
                            self.abi, decl.is_public, decl.is_extern,
                            decl.is_unsafe, decl.is_method, decl.is_variadic,
                            decl.name, decl.args, decl.ret_typ,
                            decl.has_named_args, decl.has_body, decl.name_pos,
                            decl.self_is_mut, decl.self_is_ptr,
                            attributes = decl.attributes
                        )
                    )
                    decl.sym.is_main = decl.is_main
                except utils.CompilerError as e:
                    report.error(e.args[0], decl.name_pos)
            self.abi = old_abi
            self.sym = old_sym

    def add_sym(self, sy, pos):
        try:
            self.sym.add(sy)
        except utils.CompilerError as e:
            report.error(e.args[0], pos)

    def check_vis(self, sym_, pos):
        if not sym_.is_public and not self.sym.has_access_to(sym_):
            report.error(f"{sym_.typeof()} `{sym_.name}` is private", pos)

    def check_imported_symbol(self, s, pos):
        if s.name in self.source_file.imported_symbols:
            report.error(f"{s.typeof()} `{s.name}` is already imported", pos)
        elif self.source_file.sym.find(s.name):
            report.error(
                f"another symbol with the name `{s.name}` already exists", pos
            )
            report.help("you can use `as` to change the name of the import")<|MERGE_RESOLUTION|>--- conflicted
+++ resolved
@@ -127,11 +127,7 @@
                             )
                         )
                         if self.is_core_mod and decl.name == "DynArray":
-<<<<<<< HEAD
-                            self.comp.vec_sym = decl.sym
-=======
                             self.comp.dyn_array_sym = decl.sym
->>>>>>> caba9ad4
                     self.sym = decl.sym
                     self.walk_decls(decl.decls)
                 except utils.CompilerError as e:
