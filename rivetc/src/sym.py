--- conflicted
+++ resolved
@@ -284,18 +284,6 @@
                 type_Type(dyn_array_sym)
             )
         )
-<<<<<<< HEAD
-        if vector_sym := self.find("core").find("DynArray"):
-            if is_empty_m := vector_sym.find("is_empty"):
-                vec_sym.add(is_empty_m)
-            if delete_m := vector_sym.find("delete"):
-                vec_sym.add(delete_m)
-            if trim_m := vector_sym.find("trim"):
-                vec_sym.add(trim_m)
-            if clear_m := vector_sym.find("clear"):
-                vec_sym.add(clear_m)
-        return self.add_and_return(vec_sym)
-=======
         if core_dyn_array_sym := self.find("core").find("DynArray"):
             if is_empty_m := core_dyn_array_sym.find("is_empty"):
                 dyn_array_sym.add(is_empty_m)
@@ -306,7 +294,6 @@
             if clear_m := core_dyn_array_sym.find("clear"):
                 dyn_array_sym.add(clear_m)
         return self.add_and_return(dyn_array_sym)
->>>>>>> caba9ad4
 
     def add_or_get_tuple(self, types):
         unique_name = f"({', '.join([t.qualstr() for t in types])})"
